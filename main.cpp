/* Written in 2017 by Andrew Dawson

To the extent possible under law, the author(s) have dedicated all copyright and
related and neighboring rights to this software to the public domain worldwide.
This software is distributed without any warranty.

You should have received a copy of the CC0 Public Domain Dedication along with
this software. If not, see <http://creativecommons.org/publicdomain/zero/1.0/>.

Build Instructions..............................................................

For playing, use these commands:

-for Windows, using the visual studio compiler
cl /O2 main.cpp kernel32.lib user32.lib gdi32.lib opengl32.lib /link /out:One.exe

-for Linux
g++ -o One -std=c++0x -O3 main.cpp -lGL -lX11

For debugging, use these commands:

-for Windows, using the visual studio compiler
cl /Od /Wall main.cpp kernel32.lib user32.lib gdi32.lib opengl32.lib /link /debug /out:One.exe

-for Linux
g++ -o One -std=c++0x -O0 -g3 -Wall -fmessage-length=0 main.cpp -lGL -lX11
*/

#if defined(__linux__)
#define OS_LINUX
#elif defined(_WIN32)
#define OS_WINDOWS
#else
#error Failed to figure out what operating system this is.
#endif

#include <cstdarg>
#include <cstddef>
#include <cstdio>
#include <cassert>
#include <cstdlib>
#include <cstring>
#include <stdint.h>

// Useful Things................................................................

typedef uint8_t u8;
typedef uint16_t u16;
typedef uint32_t u32;
typedef uint64_t u64;

typedef int8_t s8;
typedef int16_t s16;
typedef int32_t s32;
typedef int64_t s64;

#define ASSERT(expression) \
	assert(expression)

#define ALLOCATE(type, count) \
	static_cast<type*>(calloc((count), sizeof(type)))
#define REALLOCATE(memory, type, count) \
	static_cast<type*>(realloc((memory), sizeof(type) * (count)))
#define DEALLOCATE(memory) \
	free(memory)
#define SAFE_DEALLOCATE(memory) \
	if(memory) {DEALLOCATE(memory); (memory) = nullptr;}

static bool ensure_array_size(void** array, int* capacity, int item_size, int extra)
{
	while(extra >= *capacity)
	{
		int old_capacity = *capacity;
		if(*capacity == 0)
		{
			*capacity = 10;
		}
		else
		{
			*capacity *= 2;
		}
		void* new_array = realloc(*array, item_size * (*capacity));
		if(!new_array)
		{
			return false;
		}
		int size_changed = *capacity - old_capacity;
		u8* place = reinterpret_cast<u8*>(new_array) + item_size * old_capacity;
		memset(place, 0, item_size * size_changed);
		*array = new_array;
	}
	return true;
}

#define ENSURE_ARRAY_SIZE(array, extra) \
	ensure_array_size(reinterpret_cast<void**>(&array), &array##_capacity, sizeof(*(array)), array##_count + (extra))

#define ARRAY_COUNT(array) \
	static_cast<int>(sizeof(array) / sizeof(*(array)))

static int string_size(const char* string)
{
	ASSERT(string);
	const char* s;
	for(s = string; *s; ++s);
	return s - string;
}

#define TAU       6.28318530717958647692f
#define PI        3.14159265358979323846f
#define PI_OVER_2 1.57079632679489661923f

// Clock Function Declarations..................................................

struct Clock
{
	double frequency;
};

void initialise_clock(Clock* clock);
double get_time(Clock* clock);
void go_to_sleep(Clock* clock, double amount_to_sleep);

// Logging Function Declarations................................................

enum class LogLevel
{
	Debug,
	Error,
};

void log_add_message(LogLevel level, const char* format, ...);

#define LOG_ERROR(format, ...) \
	log_add_message(LogLevel::Error, format, ##__VA_ARGS__)

#if defined(NDEBUG)
#define LOG_DEBUG(format, ...) // do nothing
#else
#define LOG_DEBUG(format, ...) \
	log_add_message(LogLevel::Debug, format, ##__VA_ARGS__)
#endif

// Immediate Mode Drawing Declarations..........................................

struct Vector3;
struct AABB;

namespace immediate {

void draw();
void add_line(Vector3 start, Vector3 end, Vector3 colour);
void add_wire_aabb(AABB aabb, Vector3 colour);

} // namespace immediate

// Random Number Generation.....................................................

namespace arandom {

/*  Written in 2015 by Sebastiano Vigna (vigna@acm.org)

To the extent possible under law, the author has dedicated all copyright and
related and neighboring rights to this software to the public domain worldwide.
This software is distributed without any warranty.

See <http://creativecommons.org/publicdomain/zero/1.0/>. */

u64 x;

static uint64_t splitmix64()
{
	uint64_t z = (x += UINT64_C(0x9E3779B97F4A7C15));
	z = (z ^ (z >> 30)) * UINT64_C(0xBF58476D1CE4E5B9);
	z = (z ^ (z >> 27)) * UINT64_C(0x94D049BB133111EB);
	return z ^ (z >> 31);
}

/*  Written in 2016 by David Blackman and Sebastiano Vigna (vigna@acm.org)

To the extent possible under law, the author has dedicated all copyright and
related and neighboring rights to this software to the public domain worldwide.
This software is distributed without any warranty.

See <http://creativecommons.org/publicdomain/zero/1.0/>. */

u64 s[2];

static inline u64 rotl(const u64 x, int k)
{
	return (x << k) | (x >> (64 - k));
}

// Xoroshiro128+
u64 generate()
{
	const u64 s0 = s[0];
	u64 s1 = s[1];
	const u64 result = s0 + s1;

	s1 ^= s0;
	s[0] = rotl(s0, 55) ^ s1 ^ (s1 << 14); // a, b
	s[1] = rotl(s1, 36); // c

	return result;
}

// End of Blackman & Vigna's code

u64 seed(u64 value)
{
	u64 old_seed = x;
	x = value;
	s[0] = splitmix64();
	s[1] = splitmix64();
	return old_seed;
}

int int_range(int min, int max)
{
	int x = generate() % static_cast<u64>(max - min + 1);
	return min + x;
}

static inline float to_float(u64 x)
{
	union
	{
		u32 i;
		float f;
	} u;
	u.i = UINT32_C(0x7F) << 23 | x >> 41;
	return u.f - 1.0f;
}

float float_range(float min, float max)
{
	float f = to_float(generate());
	return min + f * (max - min);
}

} // namespace arandom

// Vector Functions.............................................................

#include <cmath>
#include <cfloat>

using std::abs;
using std::sqrt;
using std::isfinite;
using std::signbit;
using std::sin;
using std::cos;

struct Vector2
{
	float x, y;
};

struct Vector3
{
	float x, y, z;

	float& operator [] (int index) {return reinterpret_cast<float*>(this)[index];}
	const float& operator [] (int index) const {return reinterpret_cast<const float*>(this)[index];}
};

const Vector3 vector3_zero   = {0.0f, 0.0f, 0.0f};
const Vector3 vector3_one    = {1.0f, 1.0f, 1.0f};
const Vector3 vector3_unit_x = {1.0f, 0.0f, 0.0f};
const Vector3 vector3_unit_y = {0.0f, 1.0f, 0.0f};
const Vector3 vector3_unit_z = {0.0f, 0.0f, 1.0f};
const Vector3 vector3_min    = {-FLT_MAX, -FLT_MAX, -FLT_MAX};
const Vector3 vector3_max    = {+FLT_MAX, +FLT_MAX, +FLT_MAX};

Vector3 operator + (Vector3 v0, Vector3 v1)
{
	Vector3 result;
	result.x = v0.x + v1.x;
	result.y = v0.y + v1.y;
	result.z = v0.z + v1.z;
	return result;
}

Vector3& operator += (Vector3& v0, Vector3 v1)
{
	v0.x += v1.x;
	v0.y += v1.y;
	v0.z += v1.z;
	return v0;
}

Vector3 operator - (Vector3 v0, Vector3 v1)
{
	Vector3 result;
	result.x = v0.x - v1.x;
	result.y = v0.y - v1.y;
	result.z = v0.z - v1.z;
	return result;
}

Vector3& operator -= (Vector3& v0, Vector3 v1)
{
	v0.x -= v1.x;
	v0.y -= v1.y;
	v0.z -= v1.z;
	return v0;
}

Vector3 operator * (Vector3 v, float s)
{
	Vector3 result;
	result.x = v.x * s;
	result.y = v.y * s;
	result.z = v.z * s;
	return result;
}

Vector3 operator * (float s, Vector3 v)
{
	Vector3 result;
	result.x = s * v.x;
	result.y = s * v.y;
	result.z = s * v.z;
	return result;
}

Vector3& operator *= (Vector3& v, float s)
{
	v.x *= s;
	v.y *= s;
	v.z *= s;
	return v;
}

Vector3 operator / (Vector3 v, float s)
{
	Vector3 result;
	result.x = v.x / s;
	result.y = v.y / s;
	result.z = v.z / s;
	return result;
}

Vector3& operator /= (Vector3& v, float s)
{
	v.x /= s;
	v.y /= s;
	v.z /= s;
	return v;
}

Vector3 operator - (Vector3 v)
{
	return {-v.x, -v.y, -v.z};
}

float squared_length(Vector3 v)
{
	return (v.x * v.x) + (v.y * v.y) + (v.z * v.z);
}

float length(Vector3 v)
{
	return sqrt(squared_length(v));
}

Vector3 normalise(Vector3 v)
{
	float l = length(v);
	ASSERT(l != 0.0f && isfinite(l));
	return v / l;
}

float dot(Vector3 v0, Vector3 v1)
{
	return (v0.x * v1.x) + (v0.y * v1.y) + (v0.z * v1.z);
}

Vector3 cross(Vector3 v0, Vector3 v1)
{
	Vector3 result;
	result.x = (v0.y * v1.z) - (v0.z * v1.y);
	result.y = (v0.z * v1.x) - (v0.x * v1.z);
	result.z = (v0.x * v1.y) - (v0.y * v1.x);
	return result;
}

// isotropic scale is just operator *
Vector3 anisotropic_scale(Vector3 v0, Vector3 v1)
{
	Vector3 result;
	result.x = v0.x * v1.x;
	result.y = v0.y * v1.y;
	result.z = v0.z * v1.z;
	return result;
}

Vector3 scale_reciprocal(Vector3 v0, Vector3 v1)
{
	Vector3 result;
	result.x = v0.x / v1.x;
	result.y = v0.y / v1.y;
	result.z = v0.z / v1.z;
	return result;
}

float lerp(float v0, float v1, float t)
{
	return (1.0f - t) * v0 + t * v1;
}

Vector3 lerp(Vector3 v0, Vector3 v1, float t)
{
	Vector3 result;
	result.x = lerp(v0.x, v1.x, t);
	result.y = lerp(v0.y, v1.y, t);
	result.z = lerp(v0.z, v1.z, t);
	return result;
}

Vector3 project(Vector3 a, Vector3 b)
{
    return (dot(a, b) / dot(b, b)) * b;
}

Vector3 reject(Vector3 a, Vector3 b)
{
    return a - project(a, b);
}

Vector3 orthogonal(Vector3 v)
{
	float l = length(v);
	float s = (v.x > 0.0f) ? l : -l;
	float xt = v.x + s;
	float d = -v.y / (s * xt);

	Vector3 result;
	result.x = d * xt;
	result.y = 1.0f + d * v.y;
	result.z = d * v.z;
	return result;
}

// Quaternion Functions.........................................................

static bool float_almost_one(float x)
{
	return abs(x - 1.0f) <= 0.0000005f;
}

struct Quaternion
{
	float w, x, y, z;
};

const Quaternion quaternion_identity = {1.0f, 0.0f, 0.0f, 0.0f};

float norm(Quaternion q)
{
	return sqrt((q.w * q.w) + (q.x * q.x) + (q.y * q.y) + (q.z * q.z));
}

Vector3 operator * (Quaternion q, Vector3 v)
{
    Vector3 vector_part = {q.x, q.y, q.z};
    Vector3 t = 2.0f * cross(vector_part, v);
    return v + (q.w * t) + cross(vector_part, t);
}

Quaternion axis_angle_rotation(Vector3 axis, float angle)
{
	ASSERT(isfinite(angle));

	angle /= 2.0f;
	float phase = sin(angle);
	Vector3 v = normalise(axis);

	Quaternion result;
	result.w = cos(angle);
	result.x = v.x * phase;
	result.y = v.y * phase;
	result.z = v.z * phase;
	// Rotations must be unit quaternions.
	ASSERT(float_almost_one(norm(result)));
	return result;
}

Quaternion rotation_to(Vector3 u, Vector3 v)
{
	Quaternion result;
	float k_cos_theta = dot(u, v);
	float k = sqrt(squared_length(u) * squared_length(v));
	if(float_almost_one(k_cos_theta / k))
	{
		result = axis_angle_rotation(orthogonal(u), PI);
	}
	else
	{
		result = axis_angle_rotation(cross(u, v), k_cos_theta + k);
	}
	return result;
}

// Matrix Functions.............................................................

struct Matrix4
{
	float elements[16]; // in row-major order

	float& operator [] (int index) {return elements[index];}
	const float& operator [] (int index) const {return elements[index];}
};

const Matrix4 matrix4_identity =
{{
	1.0f, 0.0f, 0.0f, 0.0f,
	0.0f, 1.0f, 0.0f, 0.0f,
	0.0f, 0.0f, 1.0f, 0.0f,
	0.0f, 0.0f, 0.0f, 1.0f
}};

Matrix4 operator * (const Matrix4& a, const Matrix4& b)
{
	Matrix4 result;
	for(int i = 0; i < 4; ++i)
	{
		for(int j = 0; j < 4; ++j)
		{
			float m = 0.0f;
			for(int w = 0; w < 4; ++w)
			{
				 m += a[4 * i + w] * b[4 * w + j];
			}
			result[4 * i + j] = m;
		}
	}
	return result;
}

Vector3 operator * (const Matrix4& m, Vector3 v)
{
	float a = (m[12] * v.x) + (m[13] * v.y) + (m[14] * v.z) + m[15];

	Vector3 result;
	result.x = ((m[0] * v.x) + (m[1] * v.y) + (m[2]  * v.z) + m[3])  / a;
	result.y = ((m[4] * v.x) + (m[5] * v.y) + (m[6]  * v.z) + m[7])  / a;
	result.z = ((m[8] * v.x) + (m[9] * v.y) + (m[10] * v.z) + m[11]) / a;
	return result;
}

Matrix4 transpose(const Matrix4& m)
{
	return
	{{
		m[0], m[4], m[8],  m[12],
		m[1], m[5], m[9],  m[13],
		m[2], m[6], m[10], m[14],
		m[3], m[7], m[11], m[15]
	}};
}

Matrix4 view_matrix(Vector3 x_axis, Vector3 y_axis, Vector3 z_axis, Vector3 position)
{
	Matrix4 result;

	result[0]  = x_axis.x;
	result[1]  = x_axis.y;
	result[2]  = x_axis.z;
	result[3]  = -dot(x_axis, position);

	result[4]  = y_axis.x;
	result[5]  = y_axis.y;
	result[6]  = y_axis.z;
	result[7]  = -dot(y_axis, position);

	result[8]  = z_axis.x;
	result[9]  = z_axis.y;
	result[10] = z_axis.z;
	result[11] = -dot(z_axis, position);

	result[12] = 0.0f;
	result[13] = 0.0f;
	result[14] = 0.0f;
	result[15] = 1.0f;

	return result;
}

// This function assumes a right-handed coordinate system.
Matrix4 look_at_matrix(Vector3 position, Vector3 target, Vector3 world_up)
{
	Vector3 forward = normalise(position - target);
	Vector3 right = normalise(cross(world_up, forward));
	Vector3 up = normalise(cross(forward, right));
	return view_matrix(right, up, forward, position);
}

// This function assumes a right-handed coordinate system.
Matrix4 turn_matrix(Vector3 position, float yaw, float pitch, Vector3 world_up)
{
	Vector3 facing;
	facing.x = cos(pitch) * cos(yaw);
	facing.y = cos(pitch) * sin(yaw);
	facing.z = sin(pitch);
	Vector3 forward = normalise(facing);
	Vector3 right = normalise(cross(world_up, forward));
	Vector3 up = normalise(cross(forward, right));
	return view_matrix(right, up, forward, position);
}

// This transforms from a right-handed coordinate system to OpenGL's default
// clip space. A position will be viewable in this clip space if its x, y, and
// z components are in the range [-w,w] of its w component.
Matrix4 perspective_projection_matrix(float fovy, float width, float height, float near_plane, float far_plane)
{
	float coty = 1.0f / tan(fovy / 2.0f);
	float aspect_ratio = width / height;
	float neg_depth = near_plane - far_plane;

	Matrix4 result;

	result[0] = coty / aspect_ratio;
	result[1] = 0.0f;
	result[2] = 0.0f;
	result[3] = 0.0f;

	result[4] = 0.0f;
	result[5] = coty;
	result[6] = 0.0f;
	result[7] = 0.0f;

	result[8] = 0.0f;
	result[9] = 0.0f;
	result[10] = (near_plane + far_plane) / neg_depth;
	result[11] = 2.0f * near_plane * far_plane / neg_depth;

	result[12] = 0.0f;
	result[13] = 0.0f;
	result[14] = -1.0f;
	result[15] = 0.0f;

	return result;
}

Matrix4 compose_transform(Vector3 position, Quaternion orientation, Vector3 scale)
{
	float w = orientation.w;
	float x = orientation.x;
	float y = orientation.y;
	float z = orientation.z;

	float xw = x * w;
	float xx = x * x;
	float xy = x * y;
	float xz = x * z;

	float yw = y * w;
	float yy = y * y;
	float yz = y * z;

	float zw = z * w;
	float zz = z * z;

	Matrix4 result;

	result[0]  = (1.0f - 2.0f * (yy + zz)) * scale.x;
	result[1]  = (       2.0f * (xy - zw)) * scale.y;
	result[2]  = (       2.0f * (xz + yw)) * scale.z;
	result[3]  = position.x;

	result[4]  = (       2.0f * (xy + zw)) * scale.x;
	result[5]  = (1.0f - 2.0f * (xx + zz)) * scale.y;
	result[6]  = (       2.0f * (yz - xw)) * scale.z;
	result[7]  = position.y;

	result[8]  = (       2.0f * (xw - yw)) * scale.x;
	result[9]  = (       2.0f * (yz + xw)) * scale.y;
	result[10] = (1.0f - 2.0f * (xx + yy)) * scale.z;
	result[11] = position.z;

	result[12] = 0.0f;
	result[13] = 0.0f;
	result[14] = 0.0f;
	result[15] = 1.0f;

	return result;
}

Matrix4 inverse_transform(const Matrix4& m)
{
	// The scale can be extracted from the rotation data by just taking the
	// length of the first three row vectors.

	float dx = sqrt(m[0] * m[0] + m[1] * m[1] + m[2]  * m[2]);
	float dy = sqrt(m[4] * m[4] + m[5] * m[5] + m[6]  * m[6]);
	float dz = sqrt(m[8] * m[8] + m[9] * m[9] + m[10] * m[10]);

	// The extracted scale can then be divided out to isolate the rotation rows.

	float m00 = m[0] / dx;
	float m10 = m[4] / dy;
	float m20 = m[8] / dz;

	float m01 = m[1] / dx;
	float m11 = m[5] / dy;
	float m21 = m[9] / dz;

	float m02 = m[2] / dx;
	float m12 = m[6] / dy;
	float m22 = m[10] / dz;

	// The inverse of the translation elements is the negation of the
	// translation vector multiplied by the transpose of the rotation and the
	// reciprocal of the dilation.

	float a = -(m00 * m[3] + m10 * m[7] + m20 * m[11]) / dx;
	float b = -(m01 * m[3] + m11 * m[7] + m21 * m[11]) / dy;
	float c = -(m02 * m[3] + m12 * m[7] + m22 * m[11]) / dz;

	// After the unmodified rotation elements have been used to figure out the
	// inverse translation, they can be modified with the inverse dilation.

	m00 /= dx;
	m11 /= dy;
	m22 /= dz;

	// Put everything in, making sure to place the rotation elements in
	// transposed order.

	return
	{{
		m00, m10, m20, a,
		m01, m11, m21, b,
		m02, m12, m22, c,
		0.0f, 0.0f, 0.0f, 1.0f
	}};
}

// Collision Functions..........................................................

struct Triangle
{
	Vector3 vertices[3];
};

// BIH Tree Functions...........................................................

// Axis-Aligned Bounding Box
struct AABB
{
	Vector3 min;
	Vector3 max;
};

static bool aabb_overlap(AABB b0, AABB b1)
{
	Vector3 e0 = (b0.max - b0.min) / 2.0f;
	Vector3 e1 = (b1.max - b1.min) / 2.0f;
	Vector3 c0 = b0.min + e0;
	Vector3 c1 = b1.min + e1;
	Vector3 t = c1 - c0;
	return abs(t.x) <= e0.x + e1.x
		&& abs(t.y) <= e0.y + e1.y
		&& abs(t.z) <= e0.z + e1.z;
}

static bool aabb_contains(AABB outer, AABB inner)
{
	return inner.max.x <= outer.max.x
		&& inner.max.y <= outer.max.y
		&& inner.max.z <= outer.max.z
		&& inner.min.x >= outer.min.x
		&& inner.min.y >= outer.min.y
		&& inner.min.z >= outer.min.z;
}

static bool aabb_validate(AABB b)
{
	return b.max.x > b.min.x
		&& b.max.y > b.min.y
		&& b.max.z > b.min.z;
}

static AABB aabb_from_triangle(Triangle* triangle)
{
	AABB result;
	Vector3 v0 = triangle->vertices[0];
	Vector3 v1 = triangle->vertices[1];
	Vector3 v2 = triangle->vertices[2];
	result.min.x = fmin(fmin(v0.x, v1.x), v2.x);
	result.min.y = fmin(fmin(v0.y, v1.y), v2.y);
	result.min.z = fmin(fmin(v0.z, v1.z), v2.z);
	result.max.x = fmax(fmax(v0.x, v1.x), v2.x);
	result.max.y = fmax(fmax(v0.y, v1.y), v2.y);
	result.max.z = fmax(fmax(v0.z, v1.z), v2.z);
	return result;
}

static AABB aabb_from_ellipsoid(Vector3 center, Vector3 radius)
{
	AABB result;
	result.min = center - radius;
	result.max = center + radius;
	return result;
}

static AABB aabb_merge(AABB o0, AABB o1)
{
	AABB result;
	result.min.x = fmin(o0.min.x, o1.min.x);
	result.min.y = fmin(o0.min.y, o1.min.y);
	result.min.z = fmin(o0.min.z, o1.min.z);
	result.max.x = fmax(o0.max.x, o1.max.x);
	result.max.y = fmax(o0.max.y, o1.max.y);
	result.max.z = fmax(o0.max.z, o1.max.z);
	return result;
}

static AABB compute_bounds(Triangle* triangles, int lower, int upper)
{
	AABB result = {vector3_max, vector3_min};
	for(int i = lower; i <= upper; ++i)
	{
		AABB aabb = aabb_from_triangle(triangles + i);
		result = aabb_merge(result, aabb);
	}
	return result;
}

static bool aabb_intersect(AABB a, Vector3 a_velocity, AABB b, Vector3 b_velocity, float* t0, float* t1)
{
	if(aabb_overlap(a, b))
	{
		*t0 = 0.0f;
		*t1 = 0.0f;
		return true;
	}

	Vector3 u0 = vector3_min;
	Vector3 u1 = vector3_max;
	Vector3 v = b_velocity - a_velocity;
	for(int i = 0; i < 3; ++i)
	{
		if(a.max[i] < b.min[i] && v[i] < 0.0f)
		{
			u0[i] = (a.max[i] - b.min[i]) / v[i];
		}
		else if(b.max[i] < a.min[i] && v[i] > 0.0f)
		{
			u0[i] = (a.min[i] - b.max[i]) / v[i];
		}
		if(b.max[i] > a.min[i] && v[i] < 0.0f)
		{
			u1[i] = (a.min[i] - b.max[i]) / v[i];
		}
		else if(a.max[i] > b.min[i] && v[i] > 0.0f)
		{
			u1[i] = (a.max[i] - b.min[i]) / v[i];
		}
	}
	*t0 = fmax(u0[0], fmax(u0[1], u0[2]));
	*t1 = fmin(u1[0], fmin(u1[1], u1[2]));

	bool result = *t0 >= 0.0f && *t1 <= 1.0f && *t0 <= *t1;
	if(result)
	{
		return result;
	}

	return result;
}

// Bounding Interval Hierarchy
namespace bih {

enum Flag
{
	FLAG_X,
	FLAG_Y,
	FLAG_Z,
	FLAG_LEAF,
};

static Flag get_longest_axis(AABB o)
{
	Flag result;
	float x = o.max.x - o.min.x;
	float y = o.max.y - o.min.y;
	float z = o.max.z - o.min.z;
	if(y > x)
	{
		if(z > y)
		{
			result = FLAG_Z;
		}
		else
		{
			result = FLAG_Y;
		}
	}
	else
	{
		if(z > x)
		{
			result = FLAG_Z;
		}
		else
		{
			result = FLAG_X;
		}
	}
	ASSERT(result >= 0 && result < 3);
	return result;
}

struct Node
{
	union
	{
		float clip[2];
		u32 items; // used only by leaf nodes
	};
	u32 index : 30;
	Flag flag : 2;
};

struct Tree
{
	AABB bounds;
	Node* nodes;
	int nodes_count;
	int nodes_capacity;
};

static int allocate_nodes(Tree* tree, int count)
{
	bool success = ENSURE_ARRAY_SIZE(tree->nodes, count);
	if(!success)
	{
		return -1;
	}
	// Only 30 bits are used to store children indices in each node.
	ASSERT(tree->nodes_count <= 0x3fffffff);
	if(tree->nodes_count > 0x3fffffff)
	{
		return -1;
	}
	int result = tree->nodes_count;
	tree->nodes_count += count;
	return result;
}

static float compute_just_min(Triangle* triangles, int lower, int upper, Flag axis)
{
	float result = FLT_MAX;
	for(int i = lower; i <= upper; ++i)
	{
		Triangle* triangle = triangles + i;
		float v0 = triangle->vertices[0][axis];
		float v1 = triangle->vertices[1][axis];
		float v2 = triangle->vertices[2][axis];
		float min = fmin(fmin(v0, v1), v2);
		result = fmin(result, min);
	}
	return result;
}

static float compute_just_max(Triangle* triangles, int lower, int upper, Flag axis)
{
	float result = -FLT_MAX;
	for(int i = lower; i <= upper; ++i)
	{
		Triangle* triangle = triangles + i;
		float v0 = triangle->vertices[0][axis];
		float v1 = triangle->vertices[1][axis];
		float v2 = triangle->vertices[2][axis];
		float max = fmax(fmax(v0, v1), v2);
		result = fmax(result, max);
	}
	return result;
}

static int partition_triangles(Triangle* triangles, int lower, int upper, float split, Flag axis)
{
	int pivot = lower;
	int j = upper;
	while(pivot <= j)
	{
		Triangle* triangle = triangles + pivot;
		float v0 = triangle->vertices[0][axis];
		float v1 = triangle->vertices[1][axis];
		float v2 = triangle->vertices[2][axis];
		float a = (v0 + v1 + v2) / 3.0f;
		if(a > split)
		{
			Triangle temp = triangles[pivot];
			triangles[pivot] = triangles[j];
			triangles[j] = temp;
			j -= 1;
		}
		else
		{
			pivot += 1;
		}
	}
	if(pivot == lower && j < pivot)
	{
		pivot = j;
	}
	return pivot;
}

bool build_node(Tree* tree, Node* node, AABB bounds, Triangle* triangles, int lower, int upper)
{
	ASSERT(aabb_validate(bounds));
	ASSERT(lower <= upper);

	if(upper - lower < 1)
	{
		node->flag = FLAG_LEAF;
		node->items = lower;
		return true;
	}

	AABB aabb = compute_bounds(triangles, lower, upper);
#if 0
	Flag axis = get_longest_axis(aabb);
#else
	Vector3 e0 = (bounds.max - bounds.min) / 2.0f;
	Vector3 e1 = (aabb.max - aabb.min) / 2.0f;
	Vector3 e = e0 - e1;
	Flag axis;
	if(e.y > e.x)
	{
		if(e.z > e.y)
		{
			axis = FLAG_Z;
		}
		else
		{
			axis = FLAG_Y;
		}
	}
	else
	{
		if(e.z > e.x)
		{
			axis = FLAG_Z;
		}
		else
		{
			axis = FLAG_X;
		}
	}
#endif

	float split = (aabb.max[axis] + aabb.min[axis]) / 2.0f;
	int pivot = partition_triangles(triangles, lower, upper, split, axis);

	if(pivot < lower)
	{
		AABB right_bounds = aabb;
		right_bounds.min[axis] = split;
		return build_node(tree, node, right_bounds, triangles, lower, upper);
	}
	else if(pivot > upper)
	{
		AABB left_bounds = aabb;
		left_bounds.max[axis] = split;
		return build_node(tree, node, left_bounds, triangles, lower, upper);
	}
	else
	{
		node->flag = axis;

		int index = allocate_nodes(tree, 2);
		if(index < 0)
		{
			return false;
		}
		node->index = index;
		Node* children = tree->nodes + index;

		Node* child_left = children + 0;
		int left_upper = fmax(lower, pivot - 1);
		AABB left_bounds = aabb;
		left_bounds.max[axis] = split;
		node->clip[0] = compute_just_max(triangles, lower, left_upper, axis);
		bool built0 = build_node(tree, child_left, left_bounds, triangles, lower, left_upper);

		Node* child_right = children + 1;
		AABB right_bounds = aabb;
		right_bounds.min[axis] = split;
		node->clip[1] = compute_just_min(triangles, pivot, upper, axis);
		bool built1 = build_node(tree, child_right, right_bounds, triangles, pivot, upper);

		return built0 && built1;
	}
}

bool build_tree(Tree* tree, Triangle* triangles, int triangles_count)
{
	// 2 * triangles_count is just an arbitrary estimate.
	int nodes_capacity = 2 * triangles_count;
	Node* nodes = ALLOCATE(Node, nodes_capacity);
	if(!nodes)
	{
		return false;
	}
	tree->nodes = nodes;
	tree->nodes_capacity = nodes_capacity;

	int index = allocate_nodes(tree, 1);
	if(index < 0)
	{
		return false;
	}
	Node* root = tree->nodes + index;
	tree->bounds = compute_bounds(triangles, 0, triangles_count - 1);

	return build_node(tree, root, tree->bounds, triangles, 0, triangles_count - 1);
}

struct IntersectionResult
{
	int* indices;
	int indices_count;
	int indices_capacity;
};

bool intersect_node(Node* nodes, Node* node, AABB node_bounds, AABB aabb, Vector3 velocity, IntersectionResult* result)
{
	ASSERT(aabb_validate(node_bounds));
	ASSERT(aabb_validate(aabb));

	float t0, t1;
	bool intersects = aabb_intersect(aabb, velocity, node_bounds, vector3_zero, &t0, &t1);
	if(!intersects)
	{
		return false;
	}

	if(node->flag == bih::FLAG_LEAF)
	{
		bool big_enough = ENSURE_ARRAY_SIZE(result->indices, 1);
		if(!big_enough)
		{
			return false;
		}
		result->indices[result->indices_count] = node->items;
		result->indices_count += 1;
		return true;
	}

	Flag axis = node->flag;
	Node* children = nodes + node->index;

	Node* left = children + 0;
	AABB left_bounds = node_bounds;
	left_bounds.max[axis] = node->clip[0];
	bool intersects0 = intersect_node(nodes, left, left_bounds, aabb, velocity, result);

	Node* right = children + 1;
	AABB right_bounds = node_bounds;
	right_bounds.min[axis] = node->clip[1];
	bool intersects1 = intersect_node(nodes, right, right_bounds, aabb, velocity, result);

	return intersects0 || intersects1;
}

bool intersect_tree(Tree* tree, AABB aabb, Vector3 velocity, IntersectionResult* result)
{
	return intersect_node(tree->nodes, tree->nodes, tree->bounds, aabb, velocity, result);
}

} // namespace bih

// Collision Functions..........................................................

struct CollisionPacket
{
	Vector3 intersection_point;
	float nearest_distance;
	bool found_collision;
};

float clamp(float a, float min, float max)
{
	return fmin(fmax(a, min), max);
}

bool point_in_triangle(Vector3 point, Vector3 pa, Vector3 pb, Vector3 pc)
{
	Vector3 e10 = pb - pa;
	Vector3 e20 = pc - pa;

	float a = dot(e10, e10);
	float b = dot(e10, e20);
	float c = dot(e20, e20);
	float ac_bb = (a * c) - (b * b);
	Vector3 vp = point - pa;

	float d = dot(vp, e10);
	float e = dot(vp, e20);
	float x = (d * c) - (e * b);
	float y = (e * a) - (d * b);
	float z = x + y - ac_bb;

	return signbit(z) && !(signbit(x) || signbit(y));
}

bool get_lowest_root(float a, float b, float c, float max_r, float* root)
{
	// The roots of the quadratic equation ax² + bx + c = 0 can be obtained with
	// the formula (-b ± √(b² - 4ac)) / 2a.
	float d = (b * b) - (4.0f * a * c);
	if(d < 0.0f)
	{
		// The two roots are complex.
		return false;
	}
	// Calculate the two real roots.
	float sd = sqrt(d);
	float r1 = (-b - sd) / (2.0f * a);
	float r2 = (-b + sd) / (2.0f * a);
	// Determine which is smaller, positive, and below the given limit.
	if(r1 > r2)
	{
		float temp = r2;
		r2 = r1;
		r1 = temp;
	}
	if(r1 > 0.0f && r1 < max_r)
	{
		*root = r1;
		return true;
	}
	else if(r2 > 0.0f && r2 < max_r)
	{
		*root = r2;
		return true;
	}
	else
	{
		return false;
	}
}

// signed distance from a point to a plane
float signed_distance(Vector3 point, Vector3 origin, Vector3 normal)
{
	return dot(point, normal) - dot(origin, normal);
}

void set_packet(CollisionPacket* packet, Vector3 collision_point, float t, Vector3 velocity)
{
	float distance = t * length(velocity);
	if(!packet->found_collision || distance < packet->nearest_distance)
	{
		packet->nearest_distance = distance;
		packet->intersection_point = collision_point;
		packet->found_collision = true;
	}
}

void collide_unit_sphere_with_triangle(Vector3 center, Vector3 velocity, Triangle triangle, CollisionPacket* packet)
{
	Vector3 p1 = triangle.vertices[0];
	Vector3 p2 = triangle.vertices[1];
	Vector3 p3 = triangle.vertices[2];
	Vector3 normal = normalise(cross(p2 - p1, p3 - p1));

	float normal_dot_velocity = dot(normal, velocity);
	float signed_distance_to_plane = signed_distance(center, p1, normal);

	if(normal_dot_velocity > 0.0f)
	{
		// The sphere is moving away from the surface, or oriented opposite it.
		return;
	}
	else if(normal_dot_velocity == 0.0f)
	{
		// Is the sphere traveling parallel to the plane and far away enough to not
		// touch it?
		if(abs(signed_distance_to_plane) >= 1.0f)
		{
			return;
		}
	}
	else
	{
		// The sphere must be traveling toward the plane. Try intersecting the range
		// of its sweep, because if that's not within the plane, then it may not
		// collide.
		float t0 = (-1.0f - signed_distance_to_plane) / normal_dot_velocity;
		float t1 = (+1.0f - signed_distance_to_plane) / normal_dot_velocity;
		// Swap so that t0 < t1.
		if(t0 > t1)
		{
			float temp = t1;
			t1 = t0;
			t0 = temp;
		}
		// Check that at least one result is within the range.
		if(t0 > 1.0f || t1 < 0.0f)
		{
			return;
		}
		t0 = clamp(t0, 0.0f, 1.0f);
		// t1 = clamp(t1, 0.0f, 1.0f); // This isn't actually used.

		// The sweep must intersect the triangle's plane.
		// Test if the center of the sweep goes through the face of the triangle.
		Vector3 intersection = (center - normal) + (t0 * velocity);
		if(point_in_triangle(intersection, p1, p2, p3))
		{
			set_packet(packet, intersection, t0, velocity);
			return;
		}
	}

	// At this point, some part of the plane must be hit apart from the triangle
	// face just ruled out.
	// Test each vertex and edge of the triangle.
	bool found_collision = false;
	float t = 1.0f;
	Vector3 collision_point;

	auto sweep_point = [center, velocity, &found_collision, &t, &collision_point](Vector3 p)
	{
		// Calculate the parameters of the equation at² + bt + c = 0.
		float a = squared_length(velocity);
		float b = 2.0f * dot(velocity, center - p);
		float c = squared_length(p - center) - 1.0f;
		float new_t;
		if(get_lowest_root(a, b, c, t, &new_t))
		{
			found_collision = true;
			t = new_t;
			collision_point = p;
		}
	};

	sweep_point(p1);
	sweep_point(p2);
	sweep_point(p3);

	auto sweep_edge = [center, velocity, &found_collision, &t, &collision_point](Vector3 e1, Vector3 e2)
	{
		Vector3 edge = e2 - e1;
		Vector3 base_to_vertex = e1 - center;
		float el = squared_length(edge);
		float ev = dot(edge, velocity);
		float eb = dot(edge, base_to_vertex);
		float a = el * -squared_length(velocity) + ev * ev;
		float b = el * (2.0f * dot(velocity, base_to_vertex)) - (2.0f * ev * eb);
		float c = el * (1.0f - squared_length(base_to_vertex)) + (eb * eb);
		float new_t;
		// Does the swept sphere collide against the line of the edge?
		if(get_lowest_root(a, b, c, t, &new_t))
		{
			// Check if the intersection is within the line segment.
			float f = (ev * new_t - eb) / el;
			if(f >= 0.0 && f <= 1.0)
			{
				found_collision = true;
				t = new_t;
				collision_point = e1 + (f * edge);
			}
		}
	};

	sweep_edge(p1, p2);
	sweep_edge(p2, p3);
	sweep_edge(p3, p1);

	if(found_collision)
	{
		set_packet(packet, collision_point, t, velocity);
	}
}

struct World
{
	bih::Tree tree;
	Triangle* triangles;
	int triangles_count;
};

void check_collision(Vector3 position, Vector3 radius, Vector3 velocity, World* world, CollisionPacket* packet)
{
	Vector3 world_position = anisotropic_scale(position, radius);
	Vector3 world_velocity = anisotropic_scale(velocity, radius);
	AABB aabb = aabb_from_ellipsoid(world_position, radius);
	bih::IntersectionResult intersection = {};
	bih::intersect_tree(&world->tree, aabb, world_velocity, &intersection);
	for(int i = 0; i < intersection.indices_count; ++i)
	{
		int index = intersection.indices[i];
		Triangle triangle = world->triangles[index];
		// Transform the triangle's vertex positions to ellipsoid space.
		for(int j = 0; j < 3; ++j)
		{
			Vector3 v = triangle.vertices[j];
			v = scale_reciprocal(v, radius);
			triangle.vertices[j] = v;
		}
		collide_unit_sphere_with_triangle(position, velocity, triangle, packet);
#if 0
		// Debug draw each triangle that is checked against.
		// immediate::draw() cannot be called here, so just buffer the
		// primitives and hope they're drawn during the render cycle.
		{
			triangle = world->triangles[index];
			Vector3 offset = {0.0f, 0.0f, 0.03f};
			Vector3 v0 = triangle.vertices[0] + offset;
			Vector3 v1 = triangle.vertices[1] + offset;
			Vector3 v2 = triangle.vertices[2] + offset;
			Vector3 center = (v0 + v1 + v2) / 3.0f;
			Vector3 outside_colour = {1.0f, 1.0f, 1.0f};
			Vector3 center_colour = {0.85f, 0.85f, 0.85f};
			immediate::add_line(v0, v1, outside_colour);
			immediate::add_line(v1, v2, outside_colour);
			immediate::add_line(v2, v0, outside_colour);
			immediate::add_line(center, v0, center_colour);
			immediate::add_line(center, v1, center_colour);
			immediate::add_line(center, v2, center_colour);
		}
#endif
	}
	SAFE_DEALLOCATE(intersection.indices);
}

Vector3 collide_with_world(Vector3 position, Vector3 radius, Vector3 velocity, World* world)
{
	CollisionPacket go = {};
	CollisionPacket* packet = &go;

	const float very_close = 0.0005f;
	const int iteration_limit = 5;
	for(int i = 0; i < iteration_limit; ++i)
	{
		packet->found_collision = false;
		check_collision(position, radius, velocity, world, packet);

		// Just move freely if no collision is found.
		if(!packet->found_collision)
		{
			return position + velocity;
		}

		// Only update if we are not already very close. And if so, only move
		// very close to intersection, not to the exact spot.
		Vector3 new_position = position;
		if(packet->nearest_distance >= very_close)
		{
			Vector3 v = normalise(velocity);
			new_position = position + (packet->nearest_distance - very_close) * v;
			// Adjust the intersection point, so the sliding plane will be
			// unaffected by the fact that we move slightly less than collision
			// tells us.
			packet->intersection_point -= very_close * v;
		}

		// Calculate the outgoing velocity along the slide plane.
		Vector3 d = position + velocity; // destination
		Vector3 po = packet->intersection_point; // plane origin
		Vector3 pn = normalise(new_position - po); // plane normal
		Vector3 new_destination = d - (signed_distance(d, po, pn) * pn);
		Vector3 new_velocity = new_destination - packet->intersection_point;

		// Ignore the remaining velocity if it becomes negligible.
		if(length(new_velocity) < very_close)
		{
			return new_position;
		}

		if(velocity.x == new_velocity.x && velocity.y == new_velocity.y && velocity.z == new_velocity.z)
		{
			position.x = new_position.x;
		}

		position = new_position;
		velocity = new_velocity;
	}

	// Supposing there's so many simultaneous collisions that it reaches the
	// iteration limit, it's not unreasonable to assume no movement.
	return position;
}

Vector3 collide_and_slide(Vector3 position, Vector3 radius, Vector3 velocity, Vector3 gravity, World* world)
{
	Vector3 e_position = scale_reciprocal(position, radius);
	Vector3 e_velocity = scale_reciprocal(velocity, radius);
	Vector3 collide_position;
	if(squared_length(e_velocity) != 0.0f)
	{
		collide_position = collide_with_world(e_position, radius, e_velocity, world);
		position = anisotropic_scale(collide_position, radius);
		e_position = collide_position;
	}
	velocity = gravity;

	e_velocity = scale_reciprocal(gravity, radius);
	collide_position = collide_with_world(e_position, radius, e_velocity, world);
	Vector3 final_position = anisotropic_scale(collide_position, radius);

	return final_position;
}

// OpenGL Function and Type Declarations........................................

#if defined(__gl_h_) || defined(__GL_H__)
#error gl.h included before this section
#endif
#if defined(__gltypes_h_)
#error gltypes.h included before this section
#endif

#define __gl_h_
#define __GL_H__
#define __gltypes_h_

typedef unsigned int GLenum;
typedef unsigned char GLboolean;
typedef unsigned int GLbitfield;
typedef void GLvoid;
typedef signed char GLbyte;
typedef short GLshort;
typedef int GLint;
typedef unsigned char GLubyte;
typedef unsigned short GLushort;
typedef unsigned int GLuint;
typedef int GLsizei;
typedef float GLfloat;
typedef float GLclampf;
typedef double GLdouble;
typedef double GLclampd;
typedef char GLchar;
typedef char GLcharARB;
typedef ptrdiff_t GLsizeiptr;

#define GL_COLOR_BUFFER_BIT 0x00004000
#define GL_CULL_FACE 0x0B44
#define GL_DEPTH_BUFFER_BIT 0x00000100
#define GL_DEPTH_TEST 0x0B71
#define GL_FALSE 0
#define GL_FLOAT 0x1406
#define GL_LINES 0x0001
#define GL_TRIANGLES 0x0004
#define GL_TRUE 1
#define GL_UNSIGNED_BYTE 0x1401
#define GL_UNSIGNED_INT 0x1405
#define GL_UNSIGNED_SHORT 0x1403

#define GL_ARRAY_BUFFER 0x8892
#define GL_ELEMENT_ARRAY_BUFFER 0x8893
#define GL_STATIC_DRAW 0x88E4
#define GL_DYNAMIC_DRAW 0x88E8
#define GL_WRITE_ONLY 0x88B9

#define GL_COMPILE_STATUS 0x8B81
#define GL_FRAGMENT_SHADER 0x8B30
#define GL_INFO_LOG_LENGTH 0x8B84
#define GL_LINK_STATUS 0x8B82
#define GL_VERTEX_SHADER 0x8B31

#if defined(OS_LINUX)
#define APIENTRYA

#elif defined(OS_WINDOWS)
#if defined(__MINGW32__) && !defined(_ARM_)
#define APIENTRY __stdcall
#elif (_MSC_VER >= 800) || defined(_STDCALL_SUPPORTED)
#define APIENTRY __stdcall
#else
#define APIENTRY
#endif
#define APIENTRYA APIENTRY
#endif

void (APIENTRYA *p_glClear)(GLbitfield mask) = nullptr;
void (APIENTRYA *p_glEnable)(GLenum cap) = nullptr;
void (APIENTRYA *p_glViewport)(GLint x, GLint y, GLsizei width, GLsizei height) = nullptr;

void (APIENTRYA *p_glDrawArrays)(GLenum mode, GLint first, GLsizei count) = nullptr;
void (APIENTRYA *p_glDrawElements)(GLenum mode, GLsizei count, GLenum type, const void* indices) = nullptr;

void (APIENTRYA *p_glBindVertexArray)(GLuint ren_array) = nullptr;
void (APIENTRYA *p_glDeleteVertexArrays)(GLsizei n, const GLuint* arrays) = nullptr;
void (APIENTRYA *p_glGenVertexArrays)(GLsizei n, GLuint* arrays) = nullptr;

void (APIENTRYA *p_glBindBuffer)(GLenum target, GLuint buffer) = nullptr;
void (APIENTRYA *p_glBufferData)(GLenum target, GLsizeiptr size, const void* data, GLenum usage) = nullptr;
void (APIENTRYA *p_glDeleteBuffers)(GLsizei n, const GLuint* buffers) = nullptr;
void (APIENTRYA *p_glGenBuffers)(GLsizei n, GLuint* buffers) = nullptr;
void* (APIENTRYA *p_glMapBuffer)(GLenum buffer, GLenum access) = nullptr;
GLboolean (APIENTRYA *p_glUnmapBuffer)(GLenum target) = nullptr;

void (APIENTRYA *p_glAttachShader)(GLuint program, GLuint shader) = nullptr;
void (APIENTRYA *p_glCompileShader)(GLuint shader) = nullptr;
GLuint (APIENTRYA *p_glCreateProgram)(void) = nullptr;
GLuint (APIENTRYA *p_glCreateShader)(GLenum type) = nullptr;
void (APIENTRYA *p_glDeleteProgram)(GLuint program) = nullptr;
void (APIENTRYA *p_glDeleteShader)(GLuint shader) = nullptr;
void (APIENTRYA *p_glDetachShader)(GLuint program, GLuint shader) = nullptr;
void (APIENTRYA *p_glEnableVertexAttribArray)(GLuint index) = nullptr;
void (APIENTRYA *p_glGetProgramInfoLog)(GLuint program, GLsizei bufSize, GLsizei* length, GLchar* infoLog) = nullptr;
void (APIENTRYA *p_glGetProgramiv)(GLuint program, GLenum pname, GLint* params) = nullptr;
void (APIENTRYA *p_glGetShaderInfoLog)(GLuint shader, GLsizei bufSize, GLsizei* length, GLchar* infoLog) = nullptr;
void (APIENTRYA *p_glGetShaderiv)(GLuint shader, GLenum pname, GLint* params) = nullptr;
GLint (APIENTRYA *p_glGetUniformLocation)(GLuint program, const GLchar* name) = nullptr;
void (APIENTRYA *p_glLinkProgram)(GLuint program) = nullptr;
void (APIENTRYA *p_glShaderSource)(GLuint shader, GLsizei count, const GLchar* const* string, const GLint* length) = nullptr;
void (APIENTRYA *p_glUniform3fv)(GLint location, GLsizei count, const GLfloat* value) = nullptr;
void (APIENTRYA *p_glUniformMatrix4fv)(GLint location, GLsizei count, GLboolean transpose, const GLfloat* value) = nullptr;
void (APIENTRYA *p_glUseProgram)(GLuint program) = nullptr;
void (APIENTRYA *p_glVertexAttribPointer)(GLuint index, GLint size, GLenum type, GLboolean normalized, GLsizei stride, const void* pointer) = nullptr;

#define glBindVertexArray p_glBindVertexArray
#define glDeleteVertexArrays p_glDeleteVertexArrays
#define glGenVertexArrays p_glGenVertexArrays

#define glBindBuffer p_glBindBuffer
#define glBufferData p_glBufferData
#define glDeleteBuffers p_glDeleteBuffers
#define glGenBuffers p_glGenBuffers
#define glMapBuffer p_glMapBuffer
#define glUnmapBuffer p_glUnmapBuffer

#define glClear p_glClear
#define glEnable p_glEnable
#define glViewport p_glViewport

#define glDrawArrays p_glDrawArrays
#define glDrawElements p_glDrawElements

#define glAttachShader p_glAttachShader
#define glCompileShader p_glCompileShader
#define glCreateProgram p_glCreateProgram
#define glCreateShader p_glCreateShader
#define glDeleteProgram p_glDeleteProgram
#define glDeleteShader p_glDeleteShader
#define glDetachShader p_glDetachShader
#define glEnableVertexAttribArray p_glEnableVertexAttribArray
#define glGetProgramInfoLog p_glGetProgramInfoLog
#define glGetProgramiv p_glGetProgramiv
#define glGetShaderInfoLog p_glGetShaderInfoLog
#define glGetShaderiv p_glGetShaderiv
#define glGetUniformLocation p_glGetUniformLocation
#define glLinkProgram p_glLinkProgram
#define glShaderSource p_glShaderSource
#define glUniform3fv p_glUniform3fv
#define glUniformMatrix4fv p_glUniformMatrix4fv
#define glUseProgram p_glUseProgram
#define glVertexAttribPointer p_glVertexAttribPointer

// Shader Functions.............................................................

static GLuint load_shader(GLenum type, const char* source)
{
	GLuint shader = glCreateShader(type);
	GLint source_size = string_size(source);
	glShaderSource(shader, 1, &source, &source_size);
	glCompileShader(shader);

	// Output any errors if the compilation failed.

	GLint compile_status = 0;
	glGetShaderiv(shader, GL_COMPILE_STATUS, &compile_status);
	if(compile_status == GL_FALSE)
	{
		GLint info_log_size = 0;
		glGetShaderiv(shader, GL_INFO_LOG_LENGTH, &info_log_size);
		if(info_log_size > 0)
		{
			GLchar* info_log = ALLOCATE(GLchar, info_log_size);
			if(info_log)
			{
				GLsizei bytes_written = 0;
				glGetShaderInfoLog(shader, info_log_size, &bytes_written, info_log);
				LOG_ERROR("Couldn't compile the shader.\n%s", info_log);
				DEALLOCATE(info_log);
			}
			else
			{
				LOG_ERROR("Couldn't compile the shader.");
			}
		}

		glDeleteShader(shader);

		return 0;
	}

	return shader;
}

static GLuint load_shader_program(const char* vertex_source, const char* fragment_source)
{
	GLuint program;

	GLuint vertex_shader = load_shader(GL_VERTEX_SHADER, vertex_source);
	if(vertex_shader == 0)
	{
		LOG_ERROR("Failed to load the vertex shader.");
		return 0;
	}

	GLuint fragment_shader = load_shader(GL_FRAGMENT_SHADER, fragment_source);
	if(fragment_shader == 0)
	{
		LOG_ERROR("Failed to load the fragment shader.");
		glDeleteShader(vertex_shader);
		return 0;
	}

	// Create the program object and link the shaders to it.

	program = glCreateProgram();
	glAttachShader(program, vertex_shader);
	glAttachShader(program, fragment_shader);
	glLinkProgram(program);

	// Check if linking failed and output any errors.

	GLint link_status = 0;
	glGetProgramiv(program, GL_LINK_STATUS, &link_status);
	if(link_status == GL_FALSE)
	{
		int info_log_size = 0;
		glGetProgramiv(program, GL_INFO_LOG_LENGTH, &info_log_size);
		if(info_log_size > 0)
		{
			GLchar* info_log = ALLOCATE(GLchar, info_log_size);
			if(info_log)
			{
				GLsizei bytes_written = 0;
				glGetProgramInfoLog(program, info_log_size, &bytes_written, info_log);
				LOG_ERROR("Couldn't link the shader program.\n%s", info_log);
				DEALLOCATE(info_log);
			}
			else
			{
				LOG_ERROR("Couldn't link the shader program.");
			}
		}

		glDeleteProgram(program);
		glDeleteShader(fragment_shader);
		glDeleteShader(vertex_shader);

		return 0;
	}

	// Shaders are no longer needed after the program object is linked.
	glDetachShader(program, vertex_shader);
	glDetachShader(program, fragment_shader);

	glDeleteShader(vertex_shader);
	glDeleteShader(fragment_shader);

	return program;
}

// Floor Functions..............................................................

struct VertexPC
{
	Vector3 position;
	Vector3 colour;
};

struct VertexPNC
{
	Vector3 position;
	Vector3 normal;
	Vector3 colour;
};

struct Floor
{
	VertexPNC* vertices;
	u16* indices;
	int vertices_capacity;
	int vertices_count;
	int indices_capacity;
	int indices_count;
};

static void floor_destroy(Floor* floor)
{
	SAFE_DEALLOCATE(floor->vertices);
	SAFE_DEALLOCATE(floor->indices);
}

// This box only has 4 faces.
static bool floor_add_box(Floor* floor, Vector3 bottom_left, Vector3 dimensions)
{
	bool resized0 = ENSURE_ARRAY_SIZE(floor->vertices, 16);
	bool resized1 = ENSURE_ARRAY_SIZE(floor->indices, 24);
	if(!resized0 || !resized1)
	{
		return false;
	}

	float l = bottom_left.x;                // left
	float n = bottom_left.y;                // near
	float b = bottom_left.z;                // bottom
	float r = bottom_left.x + dimensions.x; // right
	float f = bottom_left.y + dimensions.y; // far
	float t = bottom_left.z + dimensions.z; // top

	int o = floor->vertices_count;
	floor->vertices[o     ].position = {l, n, t};
	floor->vertices[o +  1].position = {r, n, t};
	floor->vertices[o +  2].position = {l, f, t};
	floor->vertices[o +  3].position = {r, f, t};
	floor->vertices[o +  4].position = {r, n, t};
	floor->vertices[o +  5].position = {r, f, t};
	floor->vertices[o +  6].position = {r, n, b};
	floor->vertices[o +  7].position = {r, f, b};
	floor->vertices[o +  8].position = {l, n, t};
	floor->vertices[o +  9].position = {l, f, t};
	floor->vertices[o + 10].position = {l, n, b};
	floor->vertices[o + 11].position = {l, f, b};
	floor->vertices[o + 12].position = {l, n, t};
	floor->vertices[o + 13].position = {r, n, t};
	floor->vertices[o + 14].position = {l, n, b};
	floor->vertices[o + 15].position = {r, n, b};
	floor->vertices[o     ].normal   =  vector3_unit_z;
	floor->vertices[o +  1].normal   =  vector3_unit_z;
	floor->vertices[o +  2].normal   =  vector3_unit_z;
	floor->vertices[o +  3].normal   =  vector3_unit_z;
	floor->vertices[o +  4].normal   =  vector3_unit_x;
	floor->vertices[o +  5].normal   =  vector3_unit_x;
	floor->vertices[o +  6].normal   =  vector3_unit_x;
	floor->vertices[o +  7].normal   =  vector3_unit_x;
	floor->vertices[o +  8].normal   = -vector3_unit_x;
	floor->vertices[o +  9].normal   = -vector3_unit_x;
	floor->vertices[o + 10].normal   = -vector3_unit_x;
	floor->vertices[o + 11].normal   = -vector3_unit_x;
	floor->vertices[o + 12].normal   = -vector3_unit_y;
	floor->vertices[o + 13].normal   = -vector3_unit_y;
	floor->vertices[o + 14].normal   = -vector3_unit_y;
	floor->vertices[o + 15].normal   = -vector3_unit_y;
	for(int i = 0; i < 16; ++i)
	{
		float rando = arandom::float_range(0.0f, 1.0f);
		floor->vertices[o + i].colour = {0.0f, 1.0f, rando};
	}
	floor->vertices_count += 16;

	int c = floor->indices_count;
	const int indices_count = 24;
	const int offsets[indices_count] =
	{
		0, 1, 2,
		2, 1, 3,
		4, 6, 5,
		7, 5, 6,
		8, 9, 10,
		11, 10, 9,
		12, 14, 13,
		15, 13, 14,
	};
	for(int i = 0; i < indices_count; ++i)
	{
		floor->indices[c + i] = o + offsets[i];
	}
	floor->indices_count += indices_count;

	return true;
}

// Immediate Mode Functions.....................................................

namespace immediate {

static const int context_max_vertices = 8192;

struct Context
{
	VertexPC vertices[context_max_vertices];
	Matrix4 view_projection;
	GLuint vertex_array;
	GLuint buffer;
	GLuint shader;
	int filled;
};

Context* context;

static void context_create()
{
	context = ALLOCATE(Context, 1);
	Context* c = context;

    glGenVertexArrays(1, &c->vertex_array);
    glBindVertexArray(c->vertex_array);

    glGenBuffers(1, &c->buffer);
    glBindBuffer(GL_ARRAY_BUFFER, c->buffer);

    glBufferData(GL_ARRAY_BUFFER, sizeof(c->vertices), nullptr, GL_DYNAMIC_DRAW);

    GLvoid* offset0 = reinterpret_cast<GLvoid*>(offsetof(VertexPC, position));
    GLvoid* offset1 = reinterpret_cast<GLvoid*>(offsetof(VertexPC, colour));
    glVertexAttribPointer(0, 3, GL_FLOAT, GL_FALSE, sizeof(VertexPC), offset0);
    glVertexAttribPointer(1, 3, GL_FLOAT, GL_FALSE, sizeof(VertexPC), offset1);
    glEnableVertexAttribArray(0);
    glEnableVertexAttribArray(1);

    glBindVertexArray(0);
}

static void context_destroy()
{
	if(context)
	{
		Context* c = context;

		glDeleteBuffers(1, &c->buffer);
		glDeleteVertexArrays(1, &c->vertex_array);
	}
}

static void set_matrices(Matrix4 view, Matrix4 projection)
{
	context->view_projection = projection * view;
}

void draw()
{
	Context* c = context;

    glBindBuffer(GL_ARRAY_BUFFER, c->buffer);
    GLvoid* mapped_buffer = glMapBuffer(GL_ARRAY_BUFFER, GL_WRITE_ONLY);
    if(mapped_buffer)
    {
        memcpy(mapped_buffer, c->vertices, sizeof(VertexPC) * c->filled);
        glUnmapBuffer(GL_ARRAY_BUFFER);
    }

	glUseProgram(context->shader);
	GLint location = glGetUniformLocation(context->shader, "model_view_projection");
	glUniformMatrix4fv(location, 1, GL_TRUE, c->view_projection.elements);
	glBindVertexArray(c->vertex_array);
	glDrawArrays(GL_LINES, 0, c->filled);

	c->filled = 0;
}

void add_line(Vector3 start, Vector3 end, Vector3 colour)
{
	Context* c = context;
	ASSERT(c->filled + 2 < context_max_vertices);
	c->vertices[c->filled] = {start, colour};
	c->vertices[c->filled+1] = {end, colour};
	c->filled += 2;
}

// This is an approximate formula for an ellipse's perimeter. It has the
// greatest error when the ratio of a to b is largest.
static float ellipse_perimeter(float a, float b)
{
	return TAU * sqrt(((a * a) + (b * b)) / 2.0f);
}

static void add_wire_ellipse(Vector3 center, Quaternion orientation, Vector2 radius, Vector3 colour)
{
	Context* c = context;

	const float min_spacing = 0.05f;
	float a = radius.x;
	float b = radius.y;
	int segments = ellipse_perimeter(a, b) / min_spacing;
	ASSERT(c->filled + 2 * segments < context_max_vertices);
	Vector3 point = {a, 0.0f, 0.0f};
	Vector3 position = center + (orientation * point);
	for(int i = 1; i <= segments; ++i)
	{
		Vector3 prior = position;
		float t = (static_cast<float>(i) / segments) * TAU;
		point = {a * cos(t), b * sin(t), 0.0f};
		position = center + (orientation * point);
		add_line(prior, position, colour);
	}
}

static void add_wire_ellipsoid(Vector3 center, Vector3 radius, Vector3 colour)
{
	Quaternion q0 = axis_angle_rotation(vector3_unit_y, +PI_OVER_2);
	Quaternion q1 = axis_angle_rotation(vector3_unit_x, -PI_OVER_2);
	Quaternion q2 = quaternion_identity;
	add_wire_ellipse(center, q0, {radius.z, radius.y}, colour);
	add_wire_ellipse(center, q1, {radius.x, radius.z}, colour);
	add_wire_ellipse(center, q2, {radius.x, radius.y}, colour);
}

void add_wire_aabb(AABB aabb, Vector3 colour)
{
	Vector3 s = aabb.max - aabb.min;

	Vector3 p[8];
	for(int i = 0; i < 8; ++i)
	{
		p[i] = aabb.min;
	}
	p[0] += {0.0f, 0.0f, 0.0f};
	p[1] += {s.x , 0.0f, 0.0f};
	p[2] += {0.0f, s.y , 0.0f};
	p[3] += {s.x , s.y , 0.0f};
	p[4] += {0.0f, 0.0f, s.z };
	p[5] += {s.x , 0.0f, s.z };
	p[6] += {0.0f, s.y , s.z };
	p[7] += {s.x , s.y , s.z };

	immediate::add_line(p[0], p[1], colour);
	immediate::add_line(p[1], p[3], colour);
	immediate::add_line(p[3], p[2], colour);
	immediate::add_line(p[2], p[0], colour);

	immediate::add_line(p[0], p[4], colour);
	immediate::add_line(p[1], p[5], colour);
	immediate::add_line(p[2], p[6], colour);
	immediate::add_line(p[3], p[7], colour);

	immediate::add_line(p[4], p[5], colour);
	immediate::add_line(p[5], p[7], colour);
	immediate::add_line(p[7], p[6], colour);
	immediate::add_line(p[6], p[4], colour);
}

} // namespace immediate

// Debug Drawing Functions......................................................

static void add_aabb_plane(AABB aabb, bih::Flag axis, float clip, Vector3 colour)
{
	Vector3 plane_corner = aabb.min;
	plane_corner[axis] = clip;
	Vector3 p[4];
	for(int i = 0; i < 4; ++i)
	{
		p[i] = plane_corner;
	}
	Vector3 d = aabb.max - aabb.min;
	switch(axis)
	{
		case bih::FLAG_X:
		{
			p[1] += {0.0f, d.y , 0.0f};
			p[2] += {0.0f, 0.0f, d.z };
			p[3] += {0.0f, d.y , d.z };
			break;
		}
		case bih::FLAG_Y:
		{
			p[1] += {d.x , 0.0f, 0.0f};
			p[2] += {0.0f, 0.0f, d.z };
			p[3] += {d.x , 0.0f, d.z };
			break;
		}
		case bih::FLAG_Z:
		{
			p[1] += {d.x , 0.0f, 0.0f};
			p[2] += {0.0f, d.y , 0.0f};
			p[3] += {d.x , d.y , 0.0f};
			break;
		}
		default:
		{
			ASSERT(false);
			break;
		}
	}
	immediate::add_line(p[0], p[1], colour);
	immediate::add_line(p[1], p[3], colour);
	immediate::add_line(p[3], p[2], colour);
	immediate::add_line(p[2], p[0], colour);
	immediate::add_line(p[0], p[3], colour);
}

static void add_bih_node(bih::Node* nodes, bih::Node* node, AABB bounds, int depth, int target_depth)
{
	if(node->flag != bih::FLAG_LEAF)
	{
		bih::Flag axis = node->flag;

		AABB left = bounds;
		left.max[axis] = node->clip[0];
		if(depth == target_depth || target_depth < 0)
		{
			add_aabb_plane(bounds, axis, node->clip[0], {1.0f, 0.0f, 0.0f});
		}
		add_bih_node(nodes, nodes + node->index, left, depth + 1, target_depth);

		AABB right = bounds;
		right.min[axis] = node->clip[1];
		if(depth == target_depth || target_depth < 0)
		{
			add_aabb_plane(bounds, axis, node->clip[1], {0.0f, 0.0f, 1.0f});
		}
		add_bih_node(nodes, nodes + node->index + 1, right, depth + 1, target_depth);
	}
}

static void draw_bih_tree(bih::Tree* tree, int target_depth)
{
	bih::Node* root = tree->nodes;
	AABB bounds = tree->bounds;
	add_bih_node(tree->nodes, root, bounds, 0, target_depth);
	immediate::draw();
}

// Render System Functions......................................................

namespace render {

const char* default_vertex_source = R"(
#version 330

layout(location = 0) in vec3 position;
layout(location = 1) in vec3 normal;
layout(location = 2) in vec3 colour;

uniform mat4x4 model_view_projection;
uniform mat4x4 normal_matrix;

out vec3 surface_normal;
out vec3 surface_colour;

void main()
{
	gl_Position = model_view_projection * vec4(position, 1.0);
	surface_normal = (normal_matrix * vec4(normal, 0.0)).xyz;
	surface_colour = colour;
}
)";

const char* default_fragment_source = R"(
#version 330

layout(location = 0) out vec4 output_colour;

uniform vec3 light_direction;

in vec3 surface_normal;
in vec3 surface_colour;

float half_lambert(vec3 n, vec3 l)
{
	return 0.5 * dot(n, l) + 0.5;
}

float lambert(vec3 n, vec3 l)
{
	return max(dot(n, l), 0.0);
}

void main()
{
	float light = half_lambert(surface_normal, light_direction);
	output_colour = vec4(surface_colour * vec3(light), 1.0);
}
)";

const char* vertex_source_vertex_colour = R"(
#version 330

layout(location = 0) in vec3 position;
layout(location = 1) in vec3 colour;

uniform mat4x4 model_view_projection;

out vec3 surface_colour;

void main()
{
	gl_Position = model_view_projection * vec4(position, 1.0);
	surface_colour = colour;
}
)";

const char* fragment_source_vertex_colour = R"(
#version 330

layout(location = 0) out vec4 output_colour;

in vec3 surface_colour;

void main()
{
	output_colour = vec4(surface_colour, 1.0);
}
)";

struct Object
{
	Matrix4 model_view_projection;
	Matrix4 normal_matrix;
	GLuint vertex_array;
	GLuint buffers[2];
	int indices_count;
};

static void object_create(Object* object)
{
	glGenVertexArrays(1, &object->vertex_array);
	glGenBuffers(ARRAY_COUNT(object->buffers), object->buffers);
}

static void object_destroy(Object* object)
{
	glDeleteVertexArrays(1, &object->vertex_array);
	glDeleteBuffers(ARRAY_COUNT(object->buffers), object->buffers);
}

static void object_set_surface(Object* object, VertexPNC* vertices, int vertices_count, u16* indices, int indices_count)
{
	glBindVertexArray(object->vertex_array);

	const int vertex_size = sizeof(VertexPNC);
	GLsizei vertices_size = vertex_size * vertices_count;
	GLvoid* offset1 = reinterpret_cast<GLvoid*>(offsetof(VertexPNC, normal));
	GLvoid* offset2 = reinterpret_cast<GLvoid*>(offsetof(VertexPNC, colour));
	glBindBuffer(GL_ARRAY_BUFFER, object->buffers[0]);
	glBufferData(GL_ARRAY_BUFFER, vertices_size, vertices, GL_STATIC_DRAW);
	glVertexAttribPointer(0, 3, GL_FLOAT, GL_FALSE, vertex_size, nullptr);
	glVertexAttribPointer(1, 3, GL_FLOAT, GL_FALSE, vertex_size, offset1);
	glVertexAttribPointer(2, 3, GL_FLOAT, GL_FALSE, vertex_size, offset2);
	glEnableVertexAttribArray(0);
	glEnableVertexAttribArray(1);
	glEnableVertexAttribArray(2);

	GLsizei indices_size = sizeof(u16) * indices_count;
	glBindBuffer(GL_ELEMENT_ARRAY_BUFFER, object->buffers[1]);
	glBufferData(GL_ELEMENT_ARRAY_BUFFER, indices_size, indices, GL_STATIC_DRAW);
	object->indices_count = indices_count;

	glBindVertexArray(0);
}

static void object_set_matrices(Object* object, Matrix4 model, Matrix4 view, Matrix4 projection)
{
	Matrix4 model_view = view * model;
	object->model_view_projection = projection * model_view;
	object->normal_matrix = transpose(inverse_transform(model_view));
}

static void object_generate_floor(Object* object)
{
	Floor floor = {};
	for(int y = 0; y < 10; ++y)
	{
		for(int x = y & 1; x < 10; x += 2)
		{
			Vector3 bottom_left = {0.4f * (x - 10.0f), 0.4f * y, -1.4f};
			Vector3 dimensions = {0.4f, 0.4f, 0.4f};
			bool added = floor_add_box(&floor, bottom_left, dimensions);
			if(!added)
			{
				floor_destroy(&floor);
				return;
			}
		}
	}
	Vector3 wall_position = {1.0f, 0.0f, -1.0f};
	Vector3 wall_dimensions = {0.1f, 2.0f, 1.0f};
	bool added = floor_add_box(&floor, wall_position, wall_dimensions);
	if(!added)
	{
		floor_destroy(&floor);
		return;
	}
	object_set_surface(object, floor.vertices, floor.vertices_count, floor.indices, floor.indices_count);
	floor_destroy(&floor);
}

static void object_generate_player(Object* object)
{
	Floor floor = {};
	Vector3 dimensions = {0.5f, 0.5f, 0.7f};
	Vector3 position = {-dimensions.x / 2.0f, -dimensions.y / 2.0f, -dimensions.z / 2.0f};
	bool added = floor_add_box(&floor, position, dimensions);
	if(!added)
	{
		floor_destroy(&floor);
		return;
	}
	object_set_surface(object, floor.vertices, floor.vertices_count, floor.indices, floor.indices_count);
	floor_destroy(&floor);
}

float hue_to_rgb(float p, float q, float t)
{
	if(t < 0.0f)
	{
		t += 1.0f;
	}
	else if(t > 1.0f)
	{
		t -= 1.0f;
	}
	if(t < (1.0f / 6.0f))
	{
		return p + 6.0f * t * (q - p);
	}
	else if(t < (1.0f / 2.0f))
	{
		return q;
	}
	else if(t < (2.0f / 3.0f))
	{
		return p + 6.0f * ((2.0f / 3.0f) - t) * (q - p);
	}
	return p;
}

Vector3 hsl_to_rgb(Vector3 hsl)
{
	float h = hsl.x;
	float s = hsl.y;
	float l = hsl.z;
	if(s == 0)
	{
		return {l, l, l};
	}
	float q;
	if(l < 0.0f)
	{
		q = l * (1.0f + s);
	}
	else
	{
		q = l + s - (l * s);
	}
	float p = (2.0f * l) - q;
	Vector3 result;
	result.x = hue_to_rgb(p, q, h + (1.0f / 3.0f));
	result.y = hue_to_rgb(p, q, h);
	result.z = hue_to_rgb(p, q, h - (1.0f / 3.0f));
	return result;
}

static void object_generate_terrain(Object* object, Triangle** triangles, int* triangles_count)
{
	const int side = 10;
	const int area = side * side;
	const int columns = side + 1;
	const int vertices_count = columns * columns;

	VertexPNC* vertices = ALLOCATE(VertexPNC, vertices_count);
	if(!vertices)
	{
		return;
	}

	// Generate random heights for each vertex position.
	for(int y = 0; y < columns; ++y)
	{
		for(int x = 0; x < columns; ++x)
		{
			float fx = static_cast<float>(x) - 5.0f;
			float fy = static_cast<float>(y) - 1.0f;
			float fz = arandom::float_range(-0.5f, 0.5f) - 1.0f;
			vertices[y*columns+x].position = {fx, fy, fz};
		}
	}

	// Generate random vertex colours.
	for(int i = 0; i < vertices_count; ++i)
	{
		float h = arandom::float_range(0.0f, 0.1f);
		float s = arandom::float_range(0.7f, 0.9f);
		float l = arandom::float_range(0.5f, 1.0f);
		vertices[i].colour = hsl_to_rgb({h, s, l});
	}

	// Generate the triangle indices.
	int indices_count = 6 * area;
	u16* indices = ALLOCATE(u16, indices_count);
	if(!indices)
	{
		DEALLOCATE(vertices);
		return;
	}

	for(int i = 0; i < area; ++i)
	{
		int o = 6 * i;
		int k = i + i / side;

		indices[o  ] = k + columns + 1;
		indices[o+1] = k + columns;
		indices[o+2] = k;

		indices[o+3] = k + 1;
		indices[o+4] = k + columns + 1;
		indices[o+5] = k;
	}

	// Generate vertex normals from the triangles.
	int* seen = ALLOCATE(int, vertices_count);
	if(!seen)
	{
		DEALLOCATE(vertices);
		DEALLOCATE(indices);
		return;
	}
	for(int i = 0; i < indices_count; i += 3)
	{
		u16 ia = indices[i];
		u16 ib = indices[i+1];
		u16 ic = indices[i+2];
		Vector3 a = vertices[ia].position;
		Vector3 b = vertices[ib].position;
		Vector3 c = vertices[ic].position;
		Vector3 normal = normalise(cross(b - a, c - a));

		u16 v[3] = {ia, ib, ic};
		for(int j = 0; j < 3; ++j)
		{
			GLushort cv = v[j];
			seen[cv] += 1;
			if(seen[cv] == 1)
			{
				vertices[cv].normal = normal;
			}
			else
			{
				// Average each vertex normal with its face normal.
				Vector3 n = lerp(vertices[cv].normal, normal, 1.0f / seen[cv]);
				vertices[cv].normal = normalise(n);
			}
		}
	}
	DEALLOCATE(seen);

	int t_count = 2 * area;
	Triangle* t = ALLOCATE(Triangle, t_count);
	if(!t)
	{
		DEALLOCATE(vertices);
		DEALLOCATE(indices);
		return;
	}
	*triangles = t;
	*triangles_count = t_count;
	for(int i = 0; i < t_count; ++i)
	{
		Vector3 a = vertices[indices[3*i+0]].position;
		Vector3 b = vertices[indices[3*i+1]].position;
		Vector3 c = vertices[indices[3*i+2]].position;
		t[i] = {a, b, c};
	}

	object_set_surface(object, vertices, vertices_count, indices, indices_count);

	DEALLOCATE(vertices);
	DEALLOCATE(indices);
}

// Whole system

GLuint shader;
GLuint shader_vertex_colour;
Matrix4 projection;
int objects_count = 4;
Object objects[4];
Triangle* terrain_triangles;
int terrain_triangles_count;

static bool system_initialise()
{
	glEnable(GL_DEPTH_TEST);
	glEnable(GL_CULL_FACE);

	Object tetrahedron;
	VertexPNC vertices[4] =
	{
		{{+1.0f, +0.0f, -1.0f / sqrt(2.0f)}, { 0.816497f, 0.0f, -0.57735f}, {1.0f, 1.0f, 1.0f}},
		{{-1.0f, +0.0f, -1.0f / sqrt(2.0f)}, {-0.816497f, 0.0f, -0.57735f}, {1.0f, 1.0f, 1.0f}},
		{{+0.0f, +1.0f, +1.0f / sqrt(2.0f)}, { 0.0f, 0.816497f, +0.57735f}, {1.0f, 1.0f, 1.0f}},
		{{+0.0f, -1.0f, +1.0f / sqrt(2.0f)}, { 0.0f,-0.816497f, +0.57735f}, {1.0f, 1.0f, 1.0f}},
	};
	u16 indices[12] =
	{
		0, 1, 2,
		1, 0, 3,
		2, 3, 0,
		3, 2, 1,
	};
	object_create(&tetrahedron);
	object_set_surface(&tetrahedron, vertices, ARRAY_COUNT(vertices), indices, ARRAY_COUNT(indices));
	objects[0] = tetrahedron;

	Object floor;
	object_create(&floor);
	object_generate_floor(&floor);
	objects[1] = floor;

	Object player;
	object_create(&player);
	object_generate_player(&player);
	objects[2] = player;

	Object terrain;
	object_create(&terrain);
	object_generate_terrain(&terrain, &terrain_triangles, &terrain_triangles_count);
	objects[3] = terrain;

	shader = load_shader_program(default_vertex_source, default_fragment_source);
	if(shader == 0)
	{
		LOG_ERROR("The default shader failed to load.");
		return false;
	}

	shader_vertex_colour = load_shader_program(vertex_source_vertex_colour, fragment_source_vertex_colour);
	if(shader_vertex_colour == 0)
	{
		LOG_ERROR("The vertex colour shader failed to load.");
		return false;
	}

	immediate::context_create();
	immediate::context->shader = shader_vertex_colour;

	return true;
}

static void system_terminate(bool functions_loaded)
{
	if(functions_loaded)
	{
		for(int i = 0; i < objects_count; ++i)
		{
			object_destroy(objects + i);
		}
		glDeleteProgram(shader);
		immediate::context_destroy();
	}
}

static void resize_viewport(int width, int height)
{
	const float fov = PI_OVER_2 * (2.0f / 3.0f);
	const float near = 0.05f;
	const float far = 12.0f;
	projection = perspective_projection_matrix(fov, width, height, near, far);
	glViewport(0, 0, width, height);
}

static void system_update(Vector3 position)
{
	glClear(GL_COLOR_BUFFER_BIT | GL_DEPTH_BUFFER_BIT);

	// Set up the matrices.
	{
		const Vector3 scale = vector3_one;

		Matrix4 model0;
		{
			static float angle = 0.0f;
			angle += 0.02f;

			Vector3 where = {0.0f, 2.0f, 0.0f};
			Quaternion orientation = axis_angle_rotation(vector3_unit_z, angle);
			model0 = compose_transform(where, orientation, scale);
		}

		Matrix4 model1 = matrix4_identity;

		Matrix4 model2;
		{
			Quaternion orientation = quaternion_identity;
			model2 = compose_transform(position, orientation, scale);
		}

		Matrix4 model3 = matrix4_identity;

		const Vector3 camera_position = {0.0f, -3.5f, 1.5f};
		const Vector3 camera_target = {0.0f, 0.0f, 0.5f};
		const Matrix4 view = look_at_matrix(camera_position, camera_target, vector3_unit_z);

		object_set_matrices(objects, model0, view, projection);
		object_set_matrices(objects + 1, model1, view, projection);
		object_set_matrices(objects + 2, model2, view, projection);
		object_set_matrices(objects + 3, model3, view, projection);

		immediate::set_matrices(view, projection);

		glUseProgram(shader);

		Vector3 light_direction = {0.7f, 0.4f, -1.0f};
		light_direction = normalise(-(view * light_direction));
		GLint location = glGetUniformLocation(shader, "light_direction");
		glUniform3fv(location, 1, reinterpret_cast<float*>(&light_direction));
	}

	GLint location0 = glGetUniformLocation(shader, "model_view_projection");
	GLint location1 = glGetUniformLocation(shader, "normal_matrix");

	for(int i = 0; i < objects_count; ++i)
	{
		Object* o = objects + i;
		glUniformMatrix4fv(location0, 1, GL_TRUE, o->model_view_projection.elements);
		glUniformMatrix4fv(location1, 1, GL_TRUE, o->normal_matrix.elements);
		glBindVertexArray(o->vertex_array);
		glDrawElements(GL_TRIANGLES, o->indices_count, GL_UNSIGNED_SHORT, nullptr);
	}

	immediate::add_wire_ellipsoid(position, {0.3f, 0.3f, 0.5f}, {1.0f, 0.0f, 1.0f});
	immediate::draw();
}

} // namespace render

// Speech Function Declarations.................................................

enum class UserKey {Space, Left, Up, Right, Down};

namespace speech_system {

void say_user_key(UserKey key);

} // namespace speech_system

// Main Functions...............................................................

namespace
{
	const char* app_name = "ONE";
	const int window_width = 800;
	const int window_height = 600;
	const double frame_frequency = 1.0 / 60.0;
	const int key_count = 5;

	bool keys_pressed[key_count];
	bool old_keys_pressed[key_count];
	// This counts the frames since the last time the key state changed.
	int edge_counts[key_count];

	Vector3 position;
	World world;
}

static bool key_tapped(UserKey key)
{
	int which = static_cast<int>(key);
	return keys_pressed[which] && edge_counts[which] == 0;
}

static bool key_pressed(UserKey key)
{
	int which = static_cast<int>(key);
	return keys_pressed[which];
}

const char* bool_to_string(bool value)
{
	if(value)
	{
		return "true";
	}
	else
	{
		return "false";
	}
}

static void game_create()
{
	world.triangles = render::terrain_triangles;
	world.triangles_count = render::terrain_triangles_count;
	bool built = bih::build_tree(&world.tree, world.triangles, world.triangles_count);
	ASSERT(built);
}

static void main_update()
{
	// Update input states.
	for(int i = 0; i < key_count; ++i)
	{
		if(keys_pressed[i] != old_keys_pressed[i])
		{
			edge_counts[i] = 0;
			old_keys_pressed[i] = keys_pressed[i];
		}
		else
		{
			edge_counts[i] += 1;
		}
	}

	// Update the player's movement state with the input.
	struct {float x, y;} d = {0.0f, 0.0f};
	if(key_pressed(UserKey::Left))
	{
		d.x -= 1.0f;
	}
	if(key_pressed(UserKey::Right))
	{
		d.x += 1.0f;
	}
	if(key_pressed(UserKey::Up))
	{
		d.y += 1.0f;
	}
	if(key_pressed(UserKey::Down))
	{
		d.y -= 1.0f;
	}
	float l = sqrt((d.x * d.x) + (d.y * d.y));
	Vector3 velocity = vector3_zero;
	if(l != 0.0f)
	{
		d.x /= l;
		d.y /= l;
		const float speed = 0.08f;
		velocity.x += speed * d.x;
		velocity.y += speed * d.y;
	}

	// Say any inputs the player is currently pressing.
	if(key_tapped(UserKey::Left))  speech_system::say_user_key(UserKey::Left);
	if(key_tapped(UserKey::Up))    speech_system::say_user_key(UserKey::Up);
	if(key_tapped(UserKey::Right)) speech_system::say_user_key(UserKey::Right);
	if(key_tapped(UserKey::Down))  speech_system::say_user_key(UserKey::Down);
	if(key_tapped(UserKey::Space)) speech_system::say_user_key(UserKey::Space);

	Vector3 radius = {0.3f, 0.3f, 0.5f};
	position = collide_and_slide(position, radius, velocity, -0.096f * vector3_unit_z, &world);

	// Respawn if below the out-of-bounds plane.
	if(position.z < -4.0f)
	{
		position = vector3_zero;
	}

	render::system_update(position);
}

// OpenGL Function Loading......................................................

#if defined(OS_LINUX)
#include <GL/glx.h>
#define GET_PROC(name) \
	(*glXGetProcAddress)(reinterpret_cast<const GLubyte*>(name))

#elif defined(OS_WINDOWS)
<<<<<<< HEAD
#define GET_PROC(name) \
	(*wglGetProcAddress)(reinterpret_cast<LPCSTR>(name))
=======
#define WIN32_LEAN_AND_MEAN 1
#define NOMINMAX
#include <Windows.h>
#if defined(near)
#undef near
#endif
#if defined(far)
#undef far
#endif

namespace
{
    HMODULE gl_module;
}

static PROC windows_get_proc_address(const char* name)
{
    PROC address = wglGetProcAddress(reinterpret_cast<LPCSTR>(name));
    if(address)
    {
        return address;
    }
    if(!gl_module)
    {
        gl_module = GetModuleHandleA("OpenGL32.dll");
    }
    return GetProcAddress(gl_module, reinterpret_cast<LPCSTR>(name));
}

#define GET_PROC(name) (*windows_get_proc_address)(name)
>>>>>>> fa133324
#endif

static bool ogl_load_functions()
{
	p_glClear = reinterpret_cast<void (APIENTRYA*)(GLbitfield)>(GET_PROC("glClear"));
	p_glEnable = reinterpret_cast<void (APIENTRYA*)(GLenum)>(GET_PROC("glEnable"));
	p_glViewport = reinterpret_cast<void (APIENTRYA*)(GLint, GLint, GLsizei, GLsizei)>(GET_PROC("glViewport"));

	p_glDrawArrays = reinterpret_cast<void (APIENTRYA*)(GLenum, GLint, GLsizei)>(GET_PROC("glDrawArrays"));
	p_glDrawElements = reinterpret_cast<void (APIENTRYA*)(GLenum, GLsizei, GLenum, const void*)>(GET_PROC("glDrawElements"));

	p_glBindVertexArray = reinterpret_cast<void (APIENTRYA*)(GLuint)>(GET_PROC("glBindVertexArray"));
	p_glDeleteVertexArrays = reinterpret_cast<void (APIENTRYA*)(GLsizei, const GLuint*)>(GET_PROC("glDeleteVertexArrays"));
	p_glGenVertexArrays = reinterpret_cast<void (APIENTRYA*)(GLsizei, GLuint*)>(GET_PROC("glGenVertexArrays"));

	p_glBindBuffer = reinterpret_cast<void (APIENTRYA*)(GLenum, GLuint)>(GET_PROC("glBindBuffer"));
	p_glBufferData = reinterpret_cast<void (APIENTRYA*)(GLenum, GLsizeiptr, const void*, GLenum)>(GET_PROC("glBufferData"));
	p_glDeleteBuffers = reinterpret_cast<void (APIENTRYA*)(GLsizei, const GLuint*)>(GET_PROC("glDeleteBuffers"));
	p_glGenBuffers = reinterpret_cast<void (APIENTRYA*)(GLsizei, GLuint*)>(GET_PROC("glGenBuffers"));
	p_glMapBuffer = reinterpret_cast<void* (APIENTRYA*)(GLenum, GLenum)>(GET_PROC("glMapBuffer"));
	p_glUnmapBuffer = reinterpret_cast<GLboolean (APIENTRYA*)(GLenum)>(GET_PROC("glUnmapBuffer"));

	p_glAttachShader = reinterpret_cast<void (APIENTRYA*)(GLuint, GLuint)>(GET_PROC("glAttachShader"));
	p_glCompileShader = reinterpret_cast<void (APIENTRYA*)(GLuint)>(GET_PROC("glCompileShader"));
	p_glCreateProgram = reinterpret_cast<GLuint (APIENTRYA*)(void)>(GET_PROC("glCreateProgram"));
	p_glCreateShader = reinterpret_cast<GLuint (APIENTRYA*)(GLenum)>(GET_PROC("glCreateShader"));
	p_glDeleteProgram = reinterpret_cast<void (APIENTRYA*)(GLuint)>(GET_PROC("glDeleteProgram"));
	p_glDeleteShader = reinterpret_cast<void (APIENTRYA*)(GLuint)>(GET_PROC("glDeleteShader"));
	p_glDetachShader = reinterpret_cast<void (APIENTRYA*)(GLuint, GLuint)>(GET_PROC("glDetachShader"));
	p_glEnableVertexAttribArray = reinterpret_cast<void (APIENTRYA*)(GLuint)>(GET_PROC("glEnableVertexAttribArray"));
	p_glGetProgramInfoLog = reinterpret_cast<void (APIENTRYA*)(GLuint, GLsizei, GLsizei*, GLchar*)>(GET_PROC("glGetProgramInfoLog"));
	p_glGetProgramiv = reinterpret_cast<void (APIENTRYA*)(GLuint, GLenum, GLint*)>(GET_PROC("glGetProgramiv"));
	p_glGetShaderInfoLog = reinterpret_cast<void (APIENTRYA*)(GLuint, GLsizei, GLsizei*, GLchar*)>(GET_PROC("glGetShaderInfoLog"));
	p_glGetShaderiv = reinterpret_cast<void (APIENTRYA*)(GLuint, GLenum, GLint*)>(GET_PROC("glGetShaderiv"));
	p_glGetUniformLocation = reinterpret_cast<GLint (APIENTRYA*)(GLuint, const GLchar*)>(GET_PROC("glGetUniformLocation"));
	p_glLinkProgram = reinterpret_cast<void (APIENTRYA*)(GLuint)>(GET_PROC("glLinkProgram"));
	p_glShaderSource = reinterpret_cast<void (APIENTRYA*)(GLuint, GLsizei, const GLchar* const*, const GLint*)>(GET_PROC("glShaderSource"));
	p_glUniform3fv = reinterpret_cast<void (APIENTRYA*)(GLint, GLsizei, const GLfloat*)>(GET_PROC("glUniform3fv"));
	p_glUniformMatrix4fv = reinterpret_cast<void (APIENTRYA*)(GLint, GLsizei, GLboolean, const GLfloat*)>(GET_PROC("glUniformMatrix4fv"));
	p_glUseProgram = reinterpret_cast<void (APIENTRYA*)(GLuint)>(GET_PROC("glUseProgram"));
	p_glVertexAttribPointer = reinterpret_cast<void (APIENTRYA*)(GLuint, GLint, GLenum, GLboolean, GLsizei, const void*)>(GET_PROC("glVertexAttribPointer"));

	int failure_count = 0;

	failure_count += p_glClear == nullptr;
	failure_count += p_glEnable == nullptr;
	failure_count += p_glViewport == nullptr;

	failure_count += p_glDrawArrays == nullptr;
	failure_count += p_glDrawElements == nullptr;

	failure_count += p_glBindVertexArray == nullptr;
	failure_count += p_glDeleteVertexArrays == nullptr;
	failure_count += p_glGenVertexArrays == nullptr;

	failure_count += p_glBindBuffer == nullptr;
	failure_count += p_glBufferData == nullptr;
	failure_count += p_glDeleteBuffers == nullptr;
	failure_count += p_glGenBuffers == nullptr;
	failure_count += p_glMapBuffer == nullptr;
	failure_count += p_glUnmapBuffer == nullptr;

	failure_count += p_glAttachShader == nullptr;
	failure_count += p_glCompileShader == nullptr;
	failure_count += p_glCreateProgram == nullptr;
	failure_count += p_glCreateShader == nullptr;
	failure_count += p_glDeleteProgram == nullptr;
	failure_count += p_glDeleteShader == nullptr;
	failure_count += p_glDetachShader == nullptr;
	failure_count += p_glEnableVertexAttribArray == nullptr;
	failure_count += p_glGetProgramInfoLog == nullptr;
	failure_count += p_glGetProgramiv == nullptr;
	failure_count += p_glGetShaderInfoLog == nullptr;
	failure_count += p_glGetShaderiv == nullptr;
	failure_count += p_glGetUniformLocation == nullptr;
	failure_count += p_glLinkProgram == nullptr;
	failure_count += p_glShaderSource == nullptr;
	failure_count += p_glUniform3fv == nullptr;
	failure_count += p_glUniformMatrix4fv == nullptr;
	failure_count += p_glUseProgram == nullptr;
	failure_count += p_glVertexAttribPointer == nullptr;

	return failure_count == 0;
}

// Platform-Specific Implementations============================================

#if defined(OS_LINUX)

// Logging Functions............................................................

void log_add_message(LogLevel level, const char* format, ...)
{
	va_list arguments;
	va_start(arguments, format);
	FILE* stream;
	switch(level)
	{
		case LogLevel::Error:
			stream = stderr;
			break;
		case LogLevel::Debug:
			stream = stdout;
			break;
	}
	vfprintf(stream, format, arguments);
	va_end(arguments);
	fputc('\n', stream);
}

// Clock Functions..............................................................

#include <ctime>

void initialise_clock(Clock* clock)
{
	struct timespec resolution;
	clock_getres(CLOCK_MONOTONIC, &resolution);
	s64 nanoseconds = resolution.tv_nsec + resolution.tv_sec * 1e9;
	clock->frequency = static_cast<double>(nanoseconds) / 1.0e9;
}

double get_time(Clock* clock)
{
	struct timespec timestamp;
	clock_gettime(CLOCK_MONOTONIC, &timestamp);
	s64 nanoseconds = timestamp.tv_nsec + timestamp.tv_sec * 1e9;
	return static_cast<double>(nanoseconds) * clock->frequency;
}

void go_to_sleep(Clock* clock, double amount_to_sleep)
{
	struct timespec requested_time;
	requested_time.tv_sec = 0;
	requested_time.tv_nsec = static_cast<s64>(1.0e9 * amount_to_sleep);
	clock_nanosleep(CLOCK_MONOTONIC, 0, &requested_time, nullptr);
}

// Speech Functions.............................................................

#include <libspeechd.h>
#include <unistd.h>

namespace speech_system {

namespace
{
	SPDConnection* connection;
}

static bool initialise()
{
	const char* connection_name = "main";
	char* username = getlogin();
	connection = spd_open(app_name, connection_name, username, SPD_MODE_SINGLE);
	if(!connection)
	{
		LOG_ERROR("Speech Dispatcher failed initialisation.");
		return false;
	}

	return true;
}

static void terminate()
{
	if(connection)
	{
		spd_close(connection);
	}
}

static const char* get_user_key_description(UserKey key)
{
	switch(key)
	{
		case UserKey::Left:  return "left";
		case UserKey::Up:    return "up";
		case UserKey::Right: return "right";
		case UserKey::Down:  return "down";
		case UserKey::Space: return "space";
	}
	return "";
}

void say_user_key(UserKey key)
{
	const char* text = get_user_key_description(key);
	spd_say(connection, SPD_TEXT, text);
}

} // namespace speech_system

// Platform Main Functions......................................................

#include <X11/X.h>
#include <X11/Xlib.h>

#include <cstdlib>

namespace
{
	Display* display;
	XVisualInfo* visual_info;
	Colormap colormap;
	Window window;
	Atom wm_delete_window;
	GLXContext rendering_context;
	bool functions_loaded;
}

static bool main_create()
{
	// Connect to the X server, which is used for display and input services.
	display = XOpenDisplay(nullptr);
	if(!display)
	{
		LOG_ERROR("X Display failed to open.");
		return false;
	}

	// Choose the abstract "Visual" type that will be used to describe both the
	// window and the OpenGL rendering context.
	GLint visual_attributes[] = {GLX_RGBA, GLX_DEPTH_SIZE, 24,GLX_DOUBLEBUFFER, None};
	visual_info = glXChooseVisual(display, DefaultScreen(display), visual_attributes);
	if(!visual_info)
	{
		LOG_ERROR("Wasn't able to choose an appropriate Visual type given the requested attributes. [The Visual type contains information on color mappings for the display hardware]");
		return false;
	}

	// Create the Window.
	{
		int screen = DefaultScreen(display);
		Window root = RootWindow(display, screen);
		Visual* visual = visual_info->visual;
		colormap = XCreateColormap(display, root, visual, AllocNone);

		int width = window_width;
		int height = window_height;
		int depth = visual_info->depth;

		XSetWindowAttributes attributes = {};
		attributes.colormap = colormap;
		attributes.event_mask = StructureNotifyMask;
		unsigned long mask = CWColormap | CWEventMask;
		window = XCreateWindow(display, root, 0, 0, width, height, 0, depth, InputOutput, visual, mask, &attributes);
	}

	// Register to receive window close messages.
	wm_delete_window = XInternAtom(display, "WM_DELETE_WINDOW", False);
	XSetWMProtocols(display, window, &wm_delete_window, 1);

	XStoreName(display, window, app_name);
	XSetIconName(display, window, app_name);

	// Create the rendering context for OpenGL. The rendering context can only
	// be "made current" after the window is mapped (with XMapWindow).
	rendering_context = glXCreateContext(display, visual_info, nullptr, True);
	if(!rendering_context)
	{
		LOG_ERROR("Couldn't create a GLX rendering context.");
		return false;
	}

	XMapWindow(display, window);

	Bool made_current = glXMakeCurrent(display, window, rendering_context);
	if(!made_current)
	{
		LOG_ERROR("Failed to attach the GLX context to the window.");
		return false;
	}

	arandom::seed(time(nullptr));

	functions_loaded = ogl_load_functions();
	if(!functions_loaded)
	{
		LOG_ERROR("OpenGL functions could not be loaded!");
		return false;
	}
	bool initialised = render::system_initialise();
	if(!initialised)
	{
		LOG_ERROR("Render system failed initialisation.");
		return false;
	}
	render::resize_viewport(window_width, window_height);

	initialised = speech_system::initialise();
	if(!initialised)
	{
		LOG_ERROR("Speech system failed initialisation.");
		return false;
	}

	game_create();

	return true;
}

static void main_destroy()
{
	speech_system::terminate();
	render::system_terminate(functions_loaded);

	if(visual_info)
	{
		XFree(visual_info);
	}
	if(display)
	{
		if(rendering_context)
		{
			glXDestroyContext(display, rendering_context);
		}
		if(colormap != None)
		{
			XFreeColormap(display, colormap);
		}
		XCloseDisplay(display);
	}
}

static void main_loop()
{
	Clock frame_clock;
	initialise_clock(&frame_clock);
	for(;;)
	{
		// Record when the frame begins.
		double frame_start_time = get_time(&frame_clock);

		main_update();
		glXSwapBuffers(display, window);

		// Handle window events.
		while(XPending(display) > 0)
		{
			XEvent event = {};
			XNextEvent(display, &event);
			switch(event.type)
			{
				case ClientMessage:
				{
					XClientMessageEvent client_message = event.xclient;
					Atom message = static_cast<Atom>(client_message.data.l[0]);
					if(message == wm_delete_window)
					{
						XDestroyWindow(display, window);
						return;
					}
					break;
				}
				case ConfigureNotify:
				{
					XConfigureRequestEvent configure = event.xconfigurerequest;
					render::resize_viewport(configure.width, configure.height);
					break;
				}
			}
		}

		// Get key states for input.
		char keys[32];
		XQueryKeymap(display, keys);
		int keysyms[key_count] = {XK_space, XK_Left, XK_Up, XK_Right, XK_Down};
		for(int i = 0; i < key_count; ++i)
		{
			int code = XKeysymToKeycode(display, keysyms[i]);
			keys_pressed[i] = keys[code / 8] & (1 << (code % 8));
		}

		// Sleep off any remaining time until the next frame.
		double frame_thusfar = get_time(&frame_clock) - frame_start_time;
		if(frame_thusfar < frame_frequency)
		{
			go_to_sleep(&frame_clock, frame_frequency - frame_thusfar);
		}
	}
}

int main(int argc, char** argv)
{
	static_cast<void>(argc);
	static_cast<void>(argv);

	if(!main_create())
	{
		main_destroy();
		return EXIT_FAILURE;
	}
	main_loop();
	main_destroy();
	return 0;
}

#elif defined(OS_WINDOWS)

// Logging Functions............................................................

void log_add_message(LogLevel level, const char* format, ...)
{
	va_list arguments;
	va_start(arguments, format);

	const int buffer_capacity = 128;
	char buffer[buffer_capacity];
	int written = vsnprintf(buffer, buffer_capacity - 1, format, arguments);
	va_end(arguments);

	if(written < 0)
	{
		written = buffer_capacity - 2;
	}
	if(written < buffer_capacity - 1)
	{
		buffer[written] = '\n';
		buffer[written + 1] = '\0';
		written += 2;
	}

	OutputDebugStringA(buffer);
}

// Clock Functions..............................................................

void initialise_clock(Clock* clock)
{
	LARGE_INTEGER frequency;
	QueryPerformanceFrequency(&frequency);
	clock->frequency = 1.0 / frequency.QuadPart;
}

double get_time(Clock* clock)
{
	LARGE_INTEGER count;
	QueryPerformanceCounter(&count);
	return count.QuadPart * clock->frequency;
}

void go_to_sleep(Clock* clock, double amount_to_sleep)
{
<<<<<<< HEAD
	int milliseconds = 1000 * (amount_to_sleep * clock->frequency);
	Sleep(milliseconds);
=======
    int milliseconds = 1000 * amount_to_sleep;
    Sleep(milliseconds);
>>>>>>> fa133324
}

// Platform Main Functions......................................................

#include <ctime>

namespace
{
<<<<<<< HEAD
	HWND window;
	HDC device_context;
	HGLRC rendering_context;
}

LRESULT CALLBACK WindowProc(HWND hwnd, UINT message, WPARAM w_param, LPARAM l_param)
{
	switch(message)
	{
		case WM_CLOSE:
		{
			PostQuitMessage(0);
			return 0;
		}
		case WM_DESTROY:
		{
			HGLRC rc = wglGetCurrentContext();
			if(rc)
			{
				HDC dc = wglGetCurrentDC();
				wglMakeCurrent(nullptr, nullptr);
				ReleaseDC(hwnd, dc);
				wglDeleteContext(rc);
			}
			DestroyWindow(hwnd);
			if(hwnd == window)
			{
				window = nullptr;
			}
			return 0;
		}
		default:
		{
			return DefWindowProc(hwnd, message, w_param, l_param);
		}
	}
=======
    HWND window;
    HDC device_context;
    HGLRC rendering_context;
    bool ogl_functions_loaded;
}

LRESULT CALLBACK WindowProc(
    HWND hwnd, UINT message, WPARAM w_param, LPARAM l_param)
{
    switch(message)
    {
        case WM_CLOSE:
        {
            PostQuitMessage(0);
            return 0;
        }
        case WM_DESTROY:
        {
            HGLRC rc = wglGetCurrentContext();
            if(rc)
            {
                HDC dc = wglGetCurrentDC();
                wglMakeCurrent(nullptr, nullptr);
                ReleaseDC(hwnd, dc);
                wglDeleteContext(rc);
            }
            DestroyWindow(hwnd);
            if(hwnd == window)
            {
                window = nullptr;
            }
            return 0;
        }
        default:
        {
            return DefWindowProc(hwnd, message, w_param, l_param);
        }
    }
>>>>>>> fa133324
}

static bool main_create(HINSTANCE instance, int show_command)
{
<<<<<<< HEAD
	WNDCLASSEXA window_class = {};
	window_class.cbSize = sizeof window_class;
	window_class.style = CS_HREDRAW | CS_VREDRAW;
	window_class.lpfnWndProc = WindowProc;
	window_class.hInstance = instance;
	window_class.hIcon = LoadIcon(instance, IDI_APPLICATION);
	window_class.hIconSm = static_cast<HICON>(LoadIcon(instance, IDI_APPLICATION));
	window_class.hCursor = LoadCursor(nullptr, IDC_ARROW);
	window_class.lpszClassName = "OneWindowClass";
	ATOM registered_class = RegisterClassExA(&window_class);
	if(registered_class == 0)
	{
		LOG_ERROR("Failed to register the window class.");
		return false;
	}

	{
		DWORD ex_style = WS_EX_APPWINDOW;
		LPCTSTR class_name = MAKEINTATOM(registered_class);
		LPCTSTR title = window_title;
		DWORD style = WS_OVERLAPPED | WS_CAPTION | WS_SYSMENU | WS_MINIMIZEBOX;
		int x = CW_USEDEFAULT;
		int y = CW_USEDEFAULT;
		int width = window_width;
		int height = window_height;
		HWND parent = nullptr;
		HMENU menu = nullptr;
		LPVOID lparam = nullptr;
		window = CreateWindowExA(ex_style, class_name, title, style, x, y, width, height, parent, menu, instance, lparam);
	}
	if(!window)
	{
		LOG_ERROR("Failed to create the window.");
		return false;
	}

	device_context = GetDC(window);
	if(!device_context)
	{
		LOG_ERROR("Couldn't obtain the device context.");
		return false;
	}

	PIXELFORMATDESCRIPTOR descriptor = {};
	descriptor.nSize = sizeof descriptor;
	descriptor.nVersion = 1;
	descriptor.dwFlags = PFD_DRAW_TO_WINDOW | PFD_SUPPORT_OPENGL | PFD_DOUBLEBUFFER | PFD_DEPTH_DONTCARE;
	descriptor.iPixelType = PFD_TYPE_RGBA;
	descriptor.cColorBits = 32;
	descriptor.iLayerType = PFD_MAIN_PLANE;
	int format_index = ChoosePixelFormat(device_context, &descriptor);
	if(format_index == 0)
	{
		LOG_ERROR("Failed to set up the pixel format.");
		return false;
	}
	if(SetPixelFormat(device_context, format_index, &descriptor) == FALSE)
	{
		LOG_ERROR("Failed to set up the pixel format.");
		return false;
	}

	rendering_context = wglCreateContext(device_context);
	if(!rendering_context)
	{
		LOG_ERROR("Couldn't create the rendering context.");
		return false;
	}

	ShowWindow(window, show_command);

	// Set it to be this thread's rendering context.
	if(wglMakeCurrent(device_context, rendering_context) == FALSE)
	{
		LOG_ERROR("Couldn't set this thread's rendering context (wglMakeCurrent failed).");
		return false;
	}

	bool initialised = render_system::initialise();
	if(!initialised)
	{
		LOG_ERROR("Render system failed initialisation.");
		return false;
	}

	return true;
=======
    WNDCLASSEXA window_class = {};
    window_class.cbSize = sizeof window_class;
    window_class.style = CS_HREDRAW | CS_VREDRAW;
    window_class.lpfnWndProc = WindowProc;
    window_class.hInstance = instance;
    window_class.hIcon = LoadIcon(instance, IDI_APPLICATION);
    window_class.hIconSm = static_cast<HICON>(
        LoadIcon(instance, IDI_APPLICATION));
    window_class.hCursor = LoadCursor(nullptr, IDC_ARROW);
    window_class.lpszClassName = "OneWindowClass";
    ATOM registered_class = RegisterClassExA(&window_class);
    if(registered_class == 0)
    {
        LOG_ERROR("Failed to register the window class.");
        return false;
    }

    DWORD window_style = WS_OVERLAPPED | WS_CAPTION | WS_SYSMENU
        | WS_MINIMIZEBOX;
    window = CreateWindowExA(
        WS_EX_APPWINDOW, MAKEINTATOM(registered_class), window_title,
        window_style, CW_USEDEFAULT, CW_USEDEFAULT, window_width, window_height,
        nullptr, nullptr, instance, nullptr);
    if(!window)
    {
        LOG_ERROR("Failed to create the window.");
        return false;
    }

    device_context = GetDC(window);
    if(!device_context)
    {
        LOG_ERROR("Couldn't obtain the device context.");
        return false;
    }

    PIXELFORMATDESCRIPTOR descriptor = {};
    descriptor.nSize = sizeof descriptor;
    descriptor.nVersion = 1;
    descriptor.dwFlags = PFD_DRAW_TO_WINDOW | PFD_SUPPORT_OPENGL
        | PFD_DOUBLEBUFFER | PFD_DEPTH_DONTCARE;
    descriptor.iPixelType = PFD_TYPE_RGBA;
    descriptor.cColorBits = 32;
    descriptor.iLayerType = PFD_MAIN_PLANE;
    int format_index = ChoosePixelFormat(device_context, &descriptor);
    if(format_index == 0)
    {
        LOG_ERROR("Failed to set up the pixel format.");
        return false;
    }
    if(SetPixelFormat(device_context, format_index, &descriptor) == FALSE)
    {
        LOG_ERROR("Failed to set up the pixel format.");
        return false;
    }

    rendering_context = wglCreateContext(device_context);
    if(!rendering_context)
    {
        LOG_ERROR("Couldn't create the rendering context.");
        return false;
    }

    ShowWindow(window, show_command);

    // Set it to be this thread's rendering context.
    if(wglMakeCurrent(device_context, rendering_context) == FALSE)
    {
        LOG_ERROR("Couldn't set this thread's rendering context "
            "(wglMakeCurrent failed).");
        return false;
    }

    arandom::seed(time(nullptr));

    ogl_functions_loaded = ogl_load_functions();
    if (!ogl_functions_loaded)
    {
        LOG_ERROR("OpenGL functions could not be loaded!");
        return false;
    }
    bool initialised = render_system::initialise();
    if(!initialised)
    {
        LOG_ERROR("Render system failed initialisation.");
        return false;
    }
    render_system::resize_viewport(window_width, window_height);

    return true;
>>>>>>> fa133324
}

static void main_destroy()
{
<<<<<<< HEAD
	if(rendering_context)
	{
		wglMakeCurrent(nullptr, nullptr);
		ReleaseDC(window, device_context);
		wglDeleteContext(rendering_context);
	}
	else if(device_context)
	{
		ReleaseDC(window, device_context);
	}
	if(window)
	{
		DestroyWindow(window);
	}
=======
    render_system::terminate(ogl_functions_loaded);

    if(rendering_context)
    {
        wglMakeCurrent(nullptr, nullptr);
        ReleaseDC(window, device_context);
        wglDeleteContext(rendering_context);
    }
    else if(device_context)
    {
        ReleaseDC(window, device_context);
    }
    if(window)
    {
        DestroyWindow(window);
    }
>>>>>>> fa133324
}

static int main_loop()
{
	Clock frame_clock = {};
	initialise_clock(&frame_clock);
	MSG msg = {};
	for(;;)
	{
		// Record when the frame begins.
		double frame_start_time = get_time(&frame_clock);

		//
		main_update();
		SwapBuffers(device_context);

		// Handle all window messages queued up during the past frame.
		while(PeekMessage(&msg, nullptr, 0, 0, PM_REMOVE))
		{
			if(msg.message == WM_QUIT)
			{
				return msg.wParam;
			}
			TranslateMessage(&msg);
			DispatchMessage(&msg);
		}

		// Get key states for input.
		const int virtual_keys[key_count] = {VK_SPACE, VK_LEFT, VK_UP, VK_RIGHT, VK_DOWN};
		for(int i = 0; i < key_count; ++i)
		{
			keys_pressed[i] = 0x8000 & GetKeyState(virtual_keys[i]);
		}

		// Sleep off any remaining time until the next frame.
		double frame_thusfar = get_time(&frame_clock) - frame_start_time;
		if(frame_thusfar < frame_frequency)
		{
			go_to_sleep(&frame_clock, frame_frequency - frame_thusfar);
		}
	}
	return 0;
}

int CALLBACK WinMain(HINSTANCE instance, HINSTANCE previous_instance, LPSTR command_line, int show_command)
{
	static_cast<void>(previous_instance);
	static_cast<void>(command_line);

	bool created = main_create(instance, show_command);
	if(!created)
	{
		main_destroy();
		return 0;
	}
	return main_loop();
}

#endif // defined(OS_WINDOWS)<|MERGE_RESOLUTION|>--- conflicted
+++ resolved
@@ -2755,10 +2755,6 @@
 	(*glXGetProcAddress)(reinterpret_cast<const GLubyte*>(name))
 
 #elif defined(OS_WINDOWS)
-<<<<<<< HEAD
-#define GET_PROC(name) \
-	(*wglGetProcAddress)(reinterpret_cast<LPCSTR>(name))
-=======
 #define WIN32_LEAN_AND_MEAN 1
 #define NOMINMAX
 #include <Windows.h>
@@ -2789,7 +2785,6 @@
 }
 
 #define GET_PROC(name) (*windows_get_proc_address)(name)
->>>>>>> fa133324
 #endif
 
 static bool ogl_load_functions()
@@ -3234,13 +3229,8 @@
 
 void go_to_sleep(Clock* clock, double amount_to_sleep)
 {
-<<<<<<< HEAD
-	int milliseconds = 1000 * (amount_to_sleep * clock->frequency);
-	Sleep(milliseconds);
-=======
     int milliseconds = 1000 * amount_to_sleep;
     Sleep(milliseconds);
->>>>>>> fa133324
 }
 
 // Platform Main Functions......................................................
@@ -3249,52 +3239,13 @@
 
 namespace
 {
-<<<<<<< HEAD
-	HWND window;
-	HDC device_context;
-	HGLRC rendering_context;
-}
-
-LRESULT CALLBACK WindowProc(HWND hwnd, UINT message, WPARAM w_param, LPARAM l_param)
-{
-	switch(message)
-	{
-		case WM_CLOSE:
-		{
-			PostQuitMessage(0);
-			return 0;
-		}
-		case WM_DESTROY:
-		{
-			HGLRC rc = wglGetCurrentContext();
-			if(rc)
-			{
-				HDC dc = wglGetCurrentDC();
-				wglMakeCurrent(nullptr, nullptr);
-				ReleaseDC(hwnd, dc);
-				wglDeleteContext(rc);
-			}
-			DestroyWindow(hwnd);
-			if(hwnd == window)
-			{
-				window = nullptr;
-			}
-			return 0;
-		}
-		default:
-		{
-			return DefWindowProc(hwnd, message, w_param, l_param);
-		}
-	}
-=======
     HWND window;
     HDC device_context;
     HGLRC rendering_context;
     bool ogl_functions_loaded;
 }
 
-LRESULT CALLBACK WindowProc(
-    HWND hwnd, UINT message, WPARAM w_param, LPARAM l_param)
+LRESULT CALLBACK WindowProc(HWND hwnd, UINT message, WPARAM w_param, LPARAM l_param)
 {
     switch(message)
     {
@@ -3325,107 +3276,17 @@
             return DefWindowProc(hwnd, message, w_param, l_param);
         }
     }
->>>>>>> fa133324
 }
 
 static bool main_create(HINSTANCE instance, int show_command)
 {
-<<<<<<< HEAD
-	WNDCLASSEXA window_class = {};
-	window_class.cbSize = sizeof window_class;
-	window_class.style = CS_HREDRAW | CS_VREDRAW;
-	window_class.lpfnWndProc = WindowProc;
-	window_class.hInstance = instance;
-	window_class.hIcon = LoadIcon(instance, IDI_APPLICATION);
-	window_class.hIconSm = static_cast<HICON>(LoadIcon(instance, IDI_APPLICATION));
-	window_class.hCursor = LoadCursor(nullptr, IDC_ARROW);
-	window_class.lpszClassName = "OneWindowClass";
-	ATOM registered_class = RegisterClassExA(&window_class);
-	if(registered_class == 0)
-	{
-		LOG_ERROR("Failed to register the window class.");
-		return false;
-	}
-
-	{
-		DWORD ex_style = WS_EX_APPWINDOW;
-		LPCTSTR class_name = MAKEINTATOM(registered_class);
-		LPCTSTR title = window_title;
-		DWORD style = WS_OVERLAPPED | WS_CAPTION | WS_SYSMENU | WS_MINIMIZEBOX;
-		int x = CW_USEDEFAULT;
-		int y = CW_USEDEFAULT;
-		int width = window_width;
-		int height = window_height;
-		HWND parent = nullptr;
-		HMENU menu = nullptr;
-		LPVOID lparam = nullptr;
-		window = CreateWindowExA(ex_style, class_name, title, style, x, y, width, height, parent, menu, instance, lparam);
-	}
-	if(!window)
-	{
-		LOG_ERROR("Failed to create the window.");
-		return false;
-	}
-
-	device_context = GetDC(window);
-	if(!device_context)
-	{
-		LOG_ERROR("Couldn't obtain the device context.");
-		return false;
-	}
-
-	PIXELFORMATDESCRIPTOR descriptor = {};
-	descriptor.nSize = sizeof descriptor;
-	descriptor.nVersion = 1;
-	descriptor.dwFlags = PFD_DRAW_TO_WINDOW | PFD_SUPPORT_OPENGL | PFD_DOUBLEBUFFER | PFD_DEPTH_DONTCARE;
-	descriptor.iPixelType = PFD_TYPE_RGBA;
-	descriptor.cColorBits = 32;
-	descriptor.iLayerType = PFD_MAIN_PLANE;
-	int format_index = ChoosePixelFormat(device_context, &descriptor);
-	if(format_index == 0)
-	{
-		LOG_ERROR("Failed to set up the pixel format.");
-		return false;
-	}
-	if(SetPixelFormat(device_context, format_index, &descriptor) == FALSE)
-	{
-		LOG_ERROR("Failed to set up the pixel format.");
-		return false;
-	}
-
-	rendering_context = wglCreateContext(device_context);
-	if(!rendering_context)
-	{
-		LOG_ERROR("Couldn't create the rendering context.");
-		return false;
-	}
-
-	ShowWindow(window, show_command);
-
-	// Set it to be this thread's rendering context.
-	if(wglMakeCurrent(device_context, rendering_context) == FALSE)
-	{
-		LOG_ERROR("Couldn't set this thread's rendering context (wglMakeCurrent failed).");
-		return false;
-	}
-
-	bool initialised = render_system::initialise();
-	if(!initialised)
-	{
-		LOG_ERROR("Render system failed initialisation.");
-		return false;
-	}
-
-	return true;
-=======
     WNDCLASSEXA window_class = {};
     window_class.cbSize = sizeof window_class;
     window_class.style = CS_HREDRAW | CS_VREDRAW;
     window_class.lpfnWndProc = WindowProc;
     window_class.hInstance = instance;
     window_class.hIcon = LoadIcon(instance, IDI_APPLICATION);
-    window_class.hIconSm = static_cast<HICON>(
-        LoadIcon(instance, IDI_APPLICATION));
+    window_class.hIconSm = static_cast<HICON>(LoadIcon(instance, IDI_APPLICATION));
     window_class.hCursor = LoadCursor(nullptr, IDC_ARROW);
     window_class.lpszClassName = "OneWindowClass";
     ATOM registered_class = RegisterClassExA(&window_class);
@@ -3435,12 +3296,8 @@
         return false;
     }
 
-    DWORD window_style = WS_OVERLAPPED | WS_CAPTION | WS_SYSMENU
-        | WS_MINIMIZEBOX;
-    window = CreateWindowExA(
-        WS_EX_APPWINDOW, MAKEINTATOM(registered_class), window_title,
-        window_style, CW_USEDEFAULT, CW_USEDEFAULT, window_width, window_height,
-        nullptr, nullptr, instance, nullptr);
+    DWORD window_style = WS_OVERLAPPED | WS_CAPTION | WS_SYSMENU | WS_MINIMIZEBOX;
+    window = CreateWindowExA(WS_EX_APPWINDOW, MAKEINTATOM(registered_class), window_title, window_style, CW_USEDEFAULT, CW_USEDEFAULT, window_width, window_height, nullptr, nullptr, instance, nullptr);
     if(!window)
     {
         LOG_ERROR("Failed to create the window.");
@@ -3457,8 +3314,7 @@
     PIXELFORMATDESCRIPTOR descriptor = {};
     descriptor.nSize = sizeof descriptor;
     descriptor.nVersion = 1;
-    descriptor.dwFlags = PFD_DRAW_TO_WINDOW | PFD_SUPPORT_OPENGL
-        | PFD_DOUBLEBUFFER | PFD_DEPTH_DONTCARE;
+    descriptor.dwFlags = PFD_DRAW_TO_WINDOW | PFD_SUPPORT_OPENGL | PFD_DOUBLEBUFFER | PFD_DEPTH_DONTCARE;
     descriptor.iPixelType = PFD_TYPE_RGBA;
     descriptor.cColorBits = 32;
     descriptor.iLayerType = PFD_MAIN_PLANE;
@@ -3494,7 +3350,7 @@
     arandom::seed(time(nullptr));
 
     ogl_functions_loaded = ogl_load_functions();
-    if (!ogl_functions_loaded)
+    if(!ogl_functions_loaded)
     {
         LOG_ERROR("OpenGL functions could not be loaded!");
         return false;
@@ -3508,27 +3364,10 @@
     render_system::resize_viewport(window_width, window_height);
 
     return true;
->>>>>>> fa133324
 }
 
 static void main_destroy()
 {
-<<<<<<< HEAD
-	if(rendering_context)
-	{
-		wglMakeCurrent(nullptr, nullptr);
-		ReleaseDC(window, device_context);
-		wglDeleteContext(rendering_context);
-	}
-	else if(device_context)
-	{
-		ReleaseDC(window, device_context);
-	}
-	if(window)
-	{
-		DestroyWindow(window);
-	}
-=======
     render_system::terminate(ogl_functions_loaded);
 
     if(rendering_context)
@@ -3545,7 +3384,6 @@
     {
         DestroyWindow(window);
     }
->>>>>>> fa133324
 }
 
 static int main_loop()
